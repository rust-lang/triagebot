--- conflicted
+++ resolved
@@ -785,11 +785,7 @@
     // These are all ideas for improving the selection here. However, I'm not
     // sure they are really worth the effort.
 
-<<<<<<< HEAD
     log::info!("Initial unfiltered list of candidates: {:?}", candidates);
-=======
-    log::info!("Initial list of candidates: {:?}", candidates);
->>>>>>> de42aaf4
 
     // Special case user "ghost", we always skip filtering
     if candidates.contains("ghost") {
