--- conflicted
+++ resolved
@@ -24,15 +24,11 @@
             super::rustc_commits::synchronize_commits_inner(ctx, None).await;
             Ok(())
         }
-<<<<<<< HEAD
         matched_name if *matched_name == DECISION_PROCESS_JOB_NAME.to_string() => {
             let db = ctx.db.get().await;
             decision_process_handler(&db, &metadata).await
         }
         _ => default(&name, &metadata),
-=======
-        _ => default(name, &metadata),
->>>>>>> e9fe690d
     }
 }
 
