--- conflicted
+++ resolved
@@ -41,11 +41,8 @@
 mod ping;
 mod prioritize;
 mod relabel;
-<<<<<<< HEAD
 pub mod review_prefs;
-=======
 mod review_requested;
->>>>>>> 619e2f1c
 mod review_submitted;
 mod rfc_helper;
 pub mod rustc_commits;
@@ -171,11 +168,8 @@
     mentions,
     no_merges,
     notify_zulip,
-<<<<<<< HEAD
     review_prefs,
-=======
     review_requested,
->>>>>>> 619e2f1c
 }
 
 macro_rules! command_handlers {
