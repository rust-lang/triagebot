use crate::actions::{Action, Query, QueryMap, Step};
use crate::github;

pub fn prioritization<'a>() -> Box<dyn Action> {
    let mut actions = Vec::new();

    let mut queries = Vec::new();

    // MCP/FCP queries
    queries.push(QueryMap {
        name: "mcp_new_not_seconded",
        query: github::Query {
            kind: github::QueryKind::List,
            filters: vec![("state", "open")],
            include_labels: vec!["major-change", "to-announce"],
            exclude_labels: vec![
                "proposed-final-comment-period",
                "finished-final-comment-period",
                "final-comment-period",
                "major-change-accepted",
            ],
        },
    });

    queries.push(QueryMap {
        name: "mcp_old_not_seconded",
        query: github::Query {
            kind: github::QueryKind::List,
            filters: vec![("state", "open")],
            include_labels: vec!["major-change"],
            exclude_labels: vec![
                "to-announce",
                "proposed-final-comment-period",
                "finished-final-comment-period",
                "final-comment-period",
            ],
        },
    });

    queries.push(QueryMap {
        name: "in_pre_fcp",
        query: github::Query {
            kind: github::QueryKind::List,
            filters: vec![("state", "open")],
            include_labels: vec!["proposed-final-comment-period"],
            exclude_labels: vec![],
        },
    });
    queries.push(QueryMap {
        name: "in_fcp",
        query: github::Query {
            kind: github::QueryKind::List,
            filters: vec![("state", "open")],
            include_labels: vec!["final-comment-period"],
            exclude_labels: vec![],
        },
    });

    queries.push(QueryMap {
        name: "mcp_accepted",
        query: github::Query {
            kind: github::QueryKind::List,
            filters: vec![("state", "all")],
            include_labels: vec!["major-change-accepted", "to-announce"],
            exclude_labels: vec![],
        },
    });

    queries.push(QueryMap {
        name: "fcp_finished",
        query: github::Query {
            kind: github::QueryKind::List,
            filters: vec![("state", "all")],
            include_labels: vec![
                "finished-final-comment-period",
                "disposition-merge",
                "to-announce",
            ],
            exclude_labels: vec![],
        },
    });

    actions.push(Query {
        repos: vec!["rust-lang/compiler-team"],
        queries,
    });

    let mut queries = Vec::new();

    queries.push(QueryMap {
        name: "in_pre_fcp",
        query: github::Query {
            kind: github::QueryKind::List,
            filters: vec![("state", "open")],
            include_labels: vec!["proposed-final-comment-period", "T-compiler"],
            exclude_labels: vec![],
        },
    });
    queries.push(QueryMap {
        name: "in_fcp",
        query: github::Query {
            kind: github::QueryKind::List,
            filters: vec![("state", "open")],
            include_labels: vec!["final-comment-period", "T-compiler"],
            exclude_labels: vec![],
        },
    });

    queries.push(QueryMap {
        name: "fcp_finished",
        query: github::Query {
            kind: github::QueryKind::List,
            filters: vec![("state", "all")],
            include_labels: vec![
                "finished-final-comment-period",
                "disposition-merge",
                "to-announce",
            ],
            exclude_labels: vec![],
        },
    });

    actions.push(Query {
        repos: vec!["rust-lang/rust"],
        queries,
    });

    let mut queries = Vec::new();

    queries.push(QueryMap {
        name: "in_pre_fcp",
        query: github::Query {
            kind: github::QueryKind::List,
            filters: vec![("state", "open")],
            include_labels: vec!["proposed-final-comment-period"],
            exclude_labels: vec![],
        },
    });
    queries.push(QueryMap {
        name: "in_fcp",
        query: github::Query {
            kind: github::QueryKind::List,
            filters: vec![("state", "open")],
            include_labels: vec!["final-comment-period"],
            exclude_labels: vec![],
        },
    });

    queries.push(QueryMap {
        name: "fcp_finished",
        query: github::Query {
            kind: github::QueryKind::List,
            filters: vec![("state", "all")],
            include_labels: vec![
                "finished-final-comment-period",
                "disposition-merge",
                "to-announce",
            ],
            exclude_labels: vec![],
        },
    });

    actions.push(Query {
        repos: vec!["rust-lang/rust-forge"],
        queries,
    });

    let mut queries = Vec::new();

    // beta nomination queries
    queries.push(QueryMap {
        name: "beta_nominated_t_compiler",
        query: github::Query {
            kind: github::QueryKind::List,
            filters: vec![],
            include_labels: vec!["beta-nominated", "T-compiler"],
            exclude_labels: vec!["beta-accepted"],
        },
    });

    queries.push(QueryMap {
        name: "beta_nominated_libs_impl",
        query: github::Query {
            kind: github::QueryKind::List,
            filters: vec![],
            include_labels: vec!["beta-nominated", "T-libs-impl"],
            exclude_labels: vec!["beta-accepted"],
        },
    });

    queries.push(QueryMap {
        name: "beta_nominated_t_rustdoc",
        query: github::Query {
            kind: github::QueryKind::List,
            filters: vec![],
            include_labels: vec!["beta-nominated", "T-rustdoc"],
            exclude_labels: vec!["beta-accepted"],
        },
    });

    // stable nomination queries
    queries.push(QueryMap {
        name: "stable_nominated_t_compiler",
        query: github::Query {
            kind: github::QueryKind::List,
            filters: vec![],
            include_labels: vec!["stable-nominated", "T-compiler"],
            exclude_labels: vec!["stable-accepted"],
        },
    });

    queries.push(QueryMap {
        name: "stable_nominated_libs_impl",
        query: github::Query {
            kind: github::QueryKind::List,
            filters: vec![],
            include_labels: vec!["stable-nominated", "T-libs-impl"],
            exclude_labels: vec!["stable-accepted"],
        },
    });

    queries.push(QueryMap {
        name: "stable_nominated_t_rustdoc",
        query: github::Query {
            kind: github::QueryKind::List,
            filters: vec![],
            include_labels: vec!["stable-nominated", "T-rustdoc"],
            exclude_labels: vec!["stable-accepted"],
        },
    });

    // prs waiting on team queries
    queries.push(QueryMap {
        name: "prs_waiting_on_team_t_compiler",
        query: github::Query {
            kind: github::QueryKind::List,
            filters: vec![("state", "open")],
            include_labels: vec!["S-waiting-on-team", "T-compiler"],
            exclude_labels: vec![],
        },
    });

    queries.push(QueryMap {
        name: "prs_waiting_on_team_libs_impl",
        query: github::Query {
            kind: github::QueryKind::List,
            filters: vec![("state", "open")],
            include_labels: vec!["S-waiting-on-team", "T-libs-impl"],
            exclude_labels: vec![],
        },
    });

    // issues of note queries
    queries.push(QueryMap {
        name: "issues_of_note_p_critical",
        query: github::Query {
            kind: github::QueryKind::Count,
            filters: vec![("state", "open")],
            include_labels: vec!["T-compiler", "P-critical"],
            exclude_labels: vec![],
        },
    });

    queries.push(QueryMap {
        name: "issues_of_note_unassigned_p_critical",
        query: github::Query {
            kind: github::QueryKind::Count,
            filters: vec![("state", "open"), ("no", "assignee")],
            include_labels: vec!["T-compiler", "P-critical"],
            exclude_labels: vec![],
        },
    });

    queries.push(QueryMap {
        name: "issues_of_note_p_high",
        query: github::Query {
            kind: github::QueryKind::Count,
            filters: vec![("state", "open")],
            include_labels: vec!["T-compiler", "P-high"],
            exclude_labels: vec![],
        },
    });

    queries.push(QueryMap {
        name: "issues_of_note_unassigned_p_high",
        query: github::Query {
            kind: github::QueryKind::Count,
            filters: vec![("state", "open"), ("no", "assignee")],
            include_labels: vec!["T-compiler", "P-high"],
            exclude_labels: vec![],
        },
    });

    queries.push(QueryMap {
        name: "issues_of_note_regression_from_stable_to_beta_p_critical",
        query: github::Query {
            kind: github::QueryKind::Count,
            filters: vec![("state", "open")],
            include_labels: vec!["regression-from-stable-to-beta", "P-critical"],
            exclude_labels: vec![],
        },
    });

    queries.push(QueryMap {
        name: "issues_of_note_regression_from_stable_to_beta_p_high",
        query: github::Query {
            kind: github::QueryKind::Count,
            filters: vec![("state", "open")],
            include_labels: vec!["regression-from-stable-to-beta", "P-high"],
            exclude_labels: vec![],
        },
    });

    queries.push(QueryMap {
        name: "issues_of_note_regression_from_stable_to_beta_p_medium",
        query: github::Query {
            kind: github::QueryKind::Count,
            filters: vec![("state", "open")],
            include_labels: vec!["regression-from-stable-to-beta", "P-medium"],
            exclude_labels: vec![],
        },
    });

    queries.push(QueryMap {
        name: "issues_of_note_regression_from_stable_to_beta_p_low",
        query: github::Query {
            kind: github::QueryKind::Count,
            filters: vec![("state", "open")],
            include_labels: vec!["regression-from-stable-to-beta", "P-low"],
            exclude_labels: vec![],
        },
    });

    queries.push(QueryMap {
        name: "issues_of_note_regression_from_stable_to_nightly_p_critical",
        query: github::Query {
            kind: github::QueryKind::Count,
            filters: vec![("state", "open")],
            include_labels: vec!["regression-from-stable-to-nightly", "P-critical"],
            exclude_labels: vec![],
        },
    });

    queries.push(QueryMap {
        name: "issues_of_note_regression_from_stable_to_nightly_p_high",
        query: github::Query {
            kind: github::QueryKind::Count,
            filters: vec![("state", "open")],
            include_labels: vec!["regression-from-stable-to-nightly", "P-high"],
            exclude_labels: vec![],
        },
    });

    queries.push(QueryMap {
        name: "issues_of_note_regression_from_stable_to_nightly_p_medium",
        query: github::Query {
            kind: github::QueryKind::Count,
            filters: vec![("state", "open")],
            include_labels: vec!["regression-from-stable-to-nightly", "P-medium"],
            exclude_labels: vec![],
        },
    });

    queries.push(QueryMap {
        name: "issues_of_note_regression_from_stable_to_nightly_p_low",
        query: github::Query {
            kind: github::QueryKind::Count,
            filters: vec![("state", "open")],
            include_labels: vec!["regression-from-stable-to-nightly", "P-low"],
            exclude_labels: vec![],
        },
    });

    queries.push(QueryMap {
        name: "issues_of_note_regression_from_stable_to_stable_p_critical",
        query: github::Query {
            kind: github::QueryKind::Count,
            filters: vec![("state", "open")],
            include_labels: vec!["regression-from-stable-to-stable", "P-critical"],
            exclude_labels: vec![],
        },
    });

    queries.push(QueryMap {
        name: "issues_of_note_regression_from_stable_to_stable_p_high",
        query: github::Query {
            kind: github::QueryKind::Count,
            filters: vec![("state", "open")],
            include_labels: vec!["regression-from-stable-to-stable", "P-high"],
            exclude_labels: vec![],
        },
    });

    queries.push(QueryMap {
        name: "issues_of_note_regression_from_stable_to_stable_p_medium",
        query: github::Query {
            kind: github::QueryKind::Count,
            filters: vec![("state", "open")],
            include_labels: vec!["regression-from-stable-to-stable", "P-medium"],
            exclude_labels: vec![],
        },
    });

    queries.push(QueryMap {
        name: "issues_of_note_regression_from_stable_to_stable_p_low",
        query: github::Query {
            kind: github::QueryKind::Count,
            filters: vec![("state", "open")],
            include_labels: vec!["regression-from-stable-to-stable", "P-low"],
            exclude_labels: vec![],
        },
    });

    queries.push(QueryMap {
        name: "p_critical_t_compiler",
        query: github::Query {
            kind: github::QueryKind::List,
            filters: vec![("state", "open")],
            include_labels: vec!["T-compiler", "P-critical"],
            exclude_labels: vec![],
        },
    });

    queries.push(QueryMap {
        name: "p_critical_libs_impl",
        query: github::Query {
            kind: github::QueryKind::List,
            filters: vec![("state", "open")],
            include_labels: vec!["T-libs-impl", "P-critical"],
            exclude_labels: vec![],
        },
    });

    queries.push(QueryMap {
        name: "p_critical_t_rustdoc",
        query: github::Query {
            kind: github::QueryKind::List,
            filters: vec![("state", "open")],
            include_labels: vec!["T-rustdoc", "P-critical"],
            exclude_labels: vec![],
        },
    });

    queries.push(QueryMap {
        name: "beta_regressions_p_high",
        query: github::Query {
            kind: github::QueryKind::List,
            filters: vec![("state", "open")],
            include_labels: vec!["regression-from-stable-to-beta", "P-high"],
            exclude_labels: vec!["T-infra", "T-libs", "T-release", "T-rustdoc", "T-core"],
        },
    });

    queries.push(QueryMap {
        name: "nightly_regressions_unassigned_p_high",
        query: github::Query {
            kind: github::QueryKind::List,
            filters: vec![("state", "open"), ("no", "assignee")],
            include_labels: vec!["regression-from-stable-to-nightly", "P-high"],
            exclude_labels: vec!["T-infra", "T-libs", "T-release", "T-rustdoc", "T-core"],
        },
    });

    queries.push(QueryMap {
        name: "nominated_t_compiler",
        query: github::Query {
            kind: github::QueryKind::List,
            filters: vec![("state", "open")],
            include_labels: vec!["I-nominated", "T-compiler"],
            exclude_labels: vec![],
        },
    });

    queries.push(QueryMap {
        name: "nominated_libs_impl",
        query: github::Query {
            kind: github::QueryKind::List,
            filters: vec![("state", "open")],
            include_labels: vec!["I-nominated", "T-libs-impl"],
            exclude_labels: vec![],
        },
    });

    actions.push(Query {
        repos: vec!["rust-lang/rust"],
        queries,
    });

    // retrieve some RFCs for the T-compiler agenda

    let mut queries = Vec::new();

    //https://github.com/rust-lang/rfcs/pulls?q=is%3Aopen+is%3Apr+label%3AI-nominated+label%3AT-compiler
    queries.push(QueryMap {
        name: "nominated_rfcs_t_compiler",
        query: github::Query {
            kind: github::QueryKind::List,
            filters: vec![("state", "open"), ("is", "pr")],
            include_labels: vec!["T-compiler", "I-nominated"],
            exclude_labels: vec![],
        },
    });

    actions.push(Query {
        repos: vec!["rust-lang/rfcs"],
        queries,
    });

    Box::new(Step {
        name: "prioritization_agenda",
        actions,
    })
}

pub fn lang<'a>() -> Box<dyn Action> {
<<<<<<< HEAD
    let mut actions = Vec::new();

    let mut queries = Vec::new();

    queries.push(QueryMap {
        name: "pending_proposals",
        query: github::Query {
            kind: github::QueryKind::List,
            filters: vec![("state", "open"), ("is", "issue")],
            include_labels: vec!["major-change"],
            exclude_labels: vec!["charter-needed"],
        },
    });

    queries.push(QueryMap {
        name: "open_prs",
        query: github::Query {
            kind: github::QueryKind::List,
            filters: vec![("state", "open"), ("is", "pr")],
            include_labels: vec!["T-lang", "major-change"],
            exclude_labels: vec!["charter-needed"],
        },
    });

    queries.push(QueryMap {
        name: "scheduled_meetings",
        query: github::Query {
            kind: github::QueryKind::List,
            filters: vec![("state", "open"), ("is", "issue")],
            include_labels: vec!["meeting-proposal", "meeting-scheduled"],
            exclude_labels: vec![],
        },
    });

    actions.push(Query {
        repo: "rust-lang/lang-team",
        queries,
    });

    let mut queries = Vec::new();

    // https://github.com/rust-lang/rfcs/pulls?q=is%3Aopen+is%3Apr+label%3AT-lang
    queries.push(QueryMap {
        name: "newly_created_rfcs",
        query: github::Query {
            kind: github::QueryKind::List,
            filters: vec![("state", "open"), ("is", "pr")],
            include_labels: vec!["T-lang"],
            exclude_labels: vec![],
        },
    });

    //https://github.com/rust-lang/rfcs/pulls?q=is%3Aopen+is%3Apr+label%3AI-nominated+label%3AT-lang
    queries.push(QueryMap {
        name: "nominated_rfcs",
        query: github::Query {
            kind: github::QueryKind::List,
            filters: vec![("state", "open"), ("is", "pr")],
            include_labels: vec!["T-lang", "I-nominated"],
            exclude_labels: vec![],
        },
    });

    actions.push(Query {
        repo: "rust-lang/rfcs",
        queries,
    });

    let mut queries = Vec::new();

    // https://github.com/rust-lang/rust/issues?q=is%3Aissue+is%3Aopen+label%3AP-high+label%3AT-lang
    queries.push(QueryMap {
        name: "p_high_issues",
        query: github::Query {
            kind: github::QueryKind::List,
            filters: vec![("state", "open")],
            include_labels: vec!["T-lang", "P-high"],
            exclude_labels: vec![],
        },
    });

    // https://github.com/rust-lang/rust/issues?utf8=%E2%9C%93&q=is%3Aopen+is%3Aissue+label%3AI-nominated+label%3AT-lang+
    queries.push(QueryMap {
        name: "nominated_prs_issues",
        query: github::Query {
            kind: github::QueryKind::List,
            filters: vec![("state", "open")],
            include_labels: vec!["T-lang", "I-nominated"],
            exclude_labels: vec![],
        },
    });

    actions.push(Query {
        repo: "rust-lang/rust",
        queries,
    });

    let mut queries = Vec::new();

    // https://github.com/rust-lang/reference/labels/I-nominated
    queries.push(QueryMap {
        name: "nominated_reference_issues",
        query: github::Query {
            kind: github::QueryKind::List,
            filters: vec![("state", "open")],
            include_labels: vec!["I-nominated"],
            exclude_labels: vec![],
        },
    });

    actions.push(Query {
        repo: "rust-lang/reference",
        queries,
    });


=======
>>>>>>> dbbcb0f0
    Box::new(Step {
        name: "lang_agenda",
        actions: vec![
            Query {
                repos: vec!["rust-lang/lang-team"],
                queries: vec![
                    QueryMap {
                        name: "pending_project_proposals",
                        query: github::Query {
                            kind: github::QueryKind::List,
                            filters: vec![("state", "open"), ("is", "issue")],
                            include_labels: vec!["major-change"],
                            exclude_labels: vec!["charter-needed"],
                        },
                    },
                    QueryMap {
                        name: "pending_lang_team_prs",
                        query: github::Query {
                            kind: github::QueryKind::List,
                            filters: vec![("state", "open"), ("is", "pr")],
                            include_labels: vec![],
                            exclude_labels: vec![],
                        },
                    },
                    QueryMap {
                        name: "scheduled_meetings",
                        query: github::Query {
                            kind: github::QueryKind::List,
                            filters: vec![("state", "open"), ("is", "issue")],
                            include_labels: vec!["meeting-proposal", "meeting-scheduled"],
                            exclude_labels: vec![],
                        },
                    },
                ],
            },
            Query {
                repos: vec![
                    "rust-lang/rfcs",
                    "rust-lang/rust",
                    "rust-lang/reference",
                    "rust-lang/lang-team",
                ],
                queries: vec![
                    QueryMap {
                        name: "p_critical",
                        query: github::Query {
                            kind: github::QueryKind::List,
                            filters: vec![("state", "open")],
                            include_labels: vec!["T-lang", "P-critical"],
                            exclude_labels: vec![],
                        },
                    },
                    QueryMap {
                        name: "nominated",
                        query: github::Query {
                            kind: github::QueryKind::List,
                            filters: vec![("state", "open")],
                            include_labels: vec!["T-lang", "I-nominated"],
                            exclude_labels: vec![],
                        },
                    },
                    QueryMap {
                        name: "proposed_fcp",
                        query: github::Query {
                            kind: github::QueryKind::List,
                            filters: vec![("state", "open")],
                            include_labels: vec!["T-lang", "proposed-final-comment-period"],
                            exclude_labels: vec![],
                        },
                    },
                    QueryMap {
                        name: "in_fcp",
                        query: github::Query {
                            kind: github::QueryKind::List,
                            filters: vec![("state", "open")],
                            include_labels: vec!["T-lang", "final-comment-period"],
                            exclude_labels: vec![],
                        },
                    },
                    QueryMap {
                        name: "finished_fcp",
                        query: github::Query {
                            kind: github::QueryKind::List,
                            filters: vec![("state", "open")],
                            include_labels: vec!["T-lang", "finished-final-comment-period"],
                            exclude_labels: vec![],
                        },
                    },
                ],
            },
        ],
    })
}<|MERGE_RESOLUTION|>--- conflicted
+++ resolved
@@ -513,125 +513,6 @@
 }
 
 pub fn lang<'a>() -> Box<dyn Action> {
-<<<<<<< HEAD
-    let mut actions = Vec::new();
-
-    let mut queries = Vec::new();
-
-    queries.push(QueryMap {
-        name: "pending_proposals",
-        query: github::Query {
-            kind: github::QueryKind::List,
-            filters: vec![("state", "open"), ("is", "issue")],
-            include_labels: vec!["major-change"],
-            exclude_labels: vec!["charter-needed"],
-        },
-    });
-
-    queries.push(QueryMap {
-        name: "open_prs",
-        query: github::Query {
-            kind: github::QueryKind::List,
-            filters: vec![("state", "open"), ("is", "pr")],
-            include_labels: vec!["T-lang", "major-change"],
-            exclude_labels: vec!["charter-needed"],
-        },
-    });
-
-    queries.push(QueryMap {
-        name: "scheduled_meetings",
-        query: github::Query {
-            kind: github::QueryKind::List,
-            filters: vec![("state", "open"), ("is", "issue")],
-            include_labels: vec!["meeting-proposal", "meeting-scheduled"],
-            exclude_labels: vec![],
-        },
-    });
-
-    actions.push(Query {
-        repo: "rust-lang/lang-team",
-        queries,
-    });
-
-    let mut queries = Vec::new();
-
-    // https://github.com/rust-lang/rfcs/pulls?q=is%3Aopen+is%3Apr+label%3AT-lang
-    queries.push(QueryMap {
-        name: "newly_created_rfcs",
-        query: github::Query {
-            kind: github::QueryKind::List,
-            filters: vec![("state", "open"), ("is", "pr")],
-            include_labels: vec!["T-lang"],
-            exclude_labels: vec![],
-        },
-    });
-
-    //https://github.com/rust-lang/rfcs/pulls?q=is%3Aopen+is%3Apr+label%3AI-nominated+label%3AT-lang
-    queries.push(QueryMap {
-        name: "nominated_rfcs",
-        query: github::Query {
-            kind: github::QueryKind::List,
-            filters: vec![("state", "open"), ("is", "pr")],
-            include_labels: vec!["T-lang", "I-nominated"],
-            exclude_labels: vec![],
-        },
-    });
-
-    actions.push(Query {
-        repo: "rust-lang/rfcs",
-        queries,
-    });
-
-    let mut queries = Vec::new();
-
-    // https://github.com/rust-lang/rust/issues?q=is%3Aissue+is%3Aopen+label%3AP-high+label%3AT-lang
-    queries.push(QueryMap {
-        name: "p_high_issues",
-        query: github::Query {
-            kind: github::QueryKind::List,
-            filters: vec![("state", "open")],
-            include_labels: vec!["T-lang", "P-high"],
-            exclude_labels: vec![],
-        },
-    });
-
-    // https://github.com/rust-lang/rust/issues?utf8=%E2%9C%93&q=is%3Aopen+is%3Aissue+label%3AI-nominated+label%3AT-lang+
-    queries.push(QueryMap {
-        name: "nominated_prs_issues",
-        query: github::Query {
-            kind: github::QueryKind::List,
-            filters: vec![("state", "open")],
-            include_labels: vec!["T-lang", "I-nominated"],
-            exclude_labels: vec![],
-        },
-    });
-
-    actions.push(Query {
-        repo: "rust-lang/rust",
-        queries,
-    });
-
-    let mut queries = Vec::new();
-
-    // https://github.com/rust-lang/reference/labels/I-nominated
-    queries.push(QueryMap {
-        name: "nominated_reference_issues",
-        query: github::Query {
-            kind: github::QueryKind::List,
-            filters: vec![("state", "open")],
-            include_labels: vec!["I-nominated"],
-            exclude_labels: vec![],
-        },
-    });
-
-    actions.push(Query {
-        repo: "rust-lang/reference",
-        queries,
-    });
-
-
-=======
->>>>>>> dbbcb0f0
     Box::new(Step {
         name: "lang_agenda",
         actions: vec![
