use anyhow::{anyhow, Context};
use async_trait::async_trait;
use bytes::Bytes;
use chrono::{DateTime, FixedOffset, Utc};
use futures::{future::BoxFuture, FutureExt};
use hyper::header::HeaderValue;
use once_cell::sync::OnceCell;
use regex::Regex;
use reqwest::header::{AUTHORIZATION, USER_AGENT};
use reqwest::{Client, Request, RequestBuilder, Response, StatusCode};
use std::collections::{HashMap, HashSet};
use std::{
    fmt,
    time::{Duration, SystemTime},
};
use tracing as log;

#[derive(Debug, PartialEq, Eq, serde::Deserialize)]
pub struct User {
    pub login: String,
    pub id: Option<u64>,
}

impl GithubClient {
    async fn send_req(&self, req: RequestBuilder) -> anyhow::Result<(Bytes, String)> {
        const MAX_ATTEMPTS: u32 = 2;
        log::debug!("send_req with {:?}", req);
        let req_dbg = format!("{:?}", req);
        let req = req
            .build()
            .with_context(|| format!("building reqwest {}", req_dbg))?;

        let mut resp = self.client.execute(req.try_clone().unwrap()).await?;
        if let Some(sleep) = Self::needs_retry(&resp).await {
            resp = self.retry(req, sleep, MAX_ATTEMPTS).await?;
        }
        let maybe_err = resp.error_for_status_ref().err();
        let body = resp
            .bytes()
            .await
            .with_context(|| format!("failed to read response body {req_dbg}"))?;
        if let Some(e) = maybe_err {
            return Err(anyhow::Error::new(e))
                .with_context(|| format!("response: {}", String::from_utf8_lossy(&body)));
        }

        Ok((body, req_dbg))
    }

    async fn needs_retry(resp: &Response) -> Option<Duration> {
        const REMAINING: &str = "X-RateLimit-Remaining";
        const RESET: &str = "X-RateLimit-Reset";

        if resp.status().is_success() {
            return None;
        }

        let headers = resp.headers();
        if !(headers.contains_key(REMAINING) && headers.contains_key(RESET)) {
            return None;
        }

        // Weird github api behavior. It asks us to retry but also has a remaining count above 1
        // Try again immediately and hope for the best...
        if headers[REMAINING] != "0" {
            return Some(Duration::from_secs(0));
        }

        let reset_time = headers[RESET].to_str().unwrap().parse::<u64>().unwrap();
        Some(Duration::from_secs(Self::calc_sleep(reset_time) + 10))
    }

    fn calc_sleep(reset_time: u64) -> u64 {
        let epoch_time = SystemTime::UNIX_EPOCH.elapsed().unwrap().as_secs();
        reset_time.saturating_sub(epoch_time)
    }

    fn retry(
        &self,
        req: Request,
        sleep: Duration,
        remaining_attempts: u32,
    ) -> BoxFuture<Result<Response, reqwest::Error>> {
        #[derive(Debug, serde::Deserialize)]
        struct RateLimit {
            #[allow(unused)]
            pub limit: u64,
            pub remaining: u64,
            pub reset: u64,
        }

        #[derive(Debug, serde::Deserialize)]
        struct RateLimitResponse {
            pub resources: Resources,
        }

        #[derive(Debug, serde::Deserialize)]
        struct Resources {
            pub core: RateLimit,
            pub search: RateLimit,
            #[allow(unused)]
            pub graphql: RateLimit,
            #[allow(unused)]
            pub source_import: RateLimit,
        }

        log::warn!(
            "Retrying after {} seconds, remaining attepts {}",
            sleep.as_secs(),
            remaining_attempts,
        );

        async move {
            tokio::time::sleep(sleep).await;

            // check rate limit
            let rate_resp = self
                .client
                .execute(
                    self.client
                        .get(&format!("{}/rate_limit", self.api_url))
                        .configure(self)
                        .build()
                        .unwrap(),
                )
                .await?;
            rate_resp.error_for_status_ref()?;
            let rate_limit_response = rate_resp.json::<RateLimitResponse>().await?;

            // Check url for search path because github has different rate limits for the search api
            let rate_limit = if req
                .url()
                .path_segments()
                .map(|mut segments| matches!(segments.next(), Some("search")))
                .unwrap_or(false)
            {
                rate_limit_response.resources.search
            } else {
                rate_limit_response.resources.core
            };

            // If we still don't have any more remaining attempts, try sleeping for the remaining
            // period of time
            if rate_limit.remaining == 0 {
                let sleep = Self::calc_sleep(rate_limit.reset);
                if sleep > 0 {
                    tokio::time::sleep(Duration::from_secs(sleep)).await;
                }
            }

            let resp = self.client.execute(req.try_clone().unwrap()).await?;
            if let Some(sleep) = Self::needs_retry(&resp).await {
                if remaining_attempts > 0 {
                    return self.retry(req, sleep, remaining_attempts - 1).await;
                }
            }

            Ok(resp)
        }
        .boxed()
    }

    pub async fn json<T>(&self, req: RequestBuilder) -> anyhow::Result<T>
    where
        T: serde::de::DeserializeOwned,
    {
        let (body, _req_dbg) = self.send_req(req).await?;
        Ok(serde_json::from_slice(&body)?)
    }
}

impl User {
    pub async fn current(client: &GithubClient) -> anyhow::Result<Self> {
        client
            .json(client.get(&format!("{}/user", client.api_url)))
            .await
    }

    pub async fn is_team_member<'a>(&'a self, client: &'a GithubClient) -> anyhow::Result<bool> {
        log::trace!("Getting team membership for {:?}", self.login);
        let permission = crate::team_data::teams(client).await?;
        let map = permission.teams;
        let is_triager = map
            .get("wg-triage")
            .map_or(false, |w| w.members.iter().any(|g| g.github == self.login));
        let is_pri_member = map
            .get("wg-prioritization")
            .map_or(false, |w| w.members.iter().any(|g| g.github == self.login));
        let is_async_member = map
            .get("wg-async")
            .map_or(false, |w| w.members.iter().any(|g| g.github == self.login));
        let in_all = map["all"].members.iter().any(|g| g.github == self.login);
        log::trace!(
            "{:?} is all?={:?}, triager?={:?}, prioritizer?={:?}, async?={:?}",
            self.login,
            in_all,
            is_triager,
            is_pri_member,
            is_async_member,
        );
        Ok(in_all || is_triager || is_pri_member || is_async_member)
    }

    // Returns the ID of the given user, if the user is in the `all` team.
    pub async fn get_id<'a>(&'a self, client: &'a GithubClient) -> anyhow::Result<Option<u64>> {
        let permission = crate::team_data::teams(client).await?;
        let map = permission.teams;
        Ok(map["all"]
            .members
            .iter()
            .find(|g| g.github == self.login)
            .map(|u| u.github_id))
    }
}

pub async fn get_team(
    client: &GithubClient,
    team: &str,
) -> anyhow::Result<Option<rust_team_data::v1::Team>> {
    let permission = crate::team_data::teams(client).await?;
    let mut map = permission.teams;
    Ok(map.swap_remove(team))
}

#[derive(PartialEq, Eq, Debug, Clone, serde::Deserialize)]
pub struct Label {
    pub name: String,
}

/// An indicator used to differentiate between an issue and a pull request.
///
/// Some webhook events include a `pull_request` field in the Issue object,
/// and some don't. GitHub does include a few fields here, but they aren't
/// needed at this time (merged_at, diff_url, html_url, patch_url, url).
#[derive(Debug, serde::Deserialize)]
pub struct PullRequestDetails {
    /// This is a slot to hold the diff for a PR.
    ///
    /// This will be filled in only once as an optimization since multiple
    /// handlers want to see PR changes, and getting the diff can be
    /// expensive.
    #[serde(skip)]
    files_changed: tokio::sync::OnceCell<Vec<FileDiff>>,
}

/// Representation of a diff to a single file.
#[derive(Debug)]
pub struct FileDiff {
    /// The full path of the file.
    pub path: String,
    /// The diff for the file.
    pub diff: String,
}

impl PullRequestDetails {
    pub fn new() -> PullRequestDetails {
        PullRequestDetails {
            files_changed: tokio::sync::OnceCell::new(),
        }
    }
}

/// An issue or pull request.
///
/// For convenience, since issues and pull requests share most of their
/// fields, this struct is used for both. The `pull_request` field can be used
/// to determine which it is. Some fields are only available on pull requests
/// (but not always, check the GitHub API for details).
#[derive(Debug, serde::Deserialize)]
pub struct Issue {
    pub number: u64,
    #[serde(deserialize_with = "opt_string")]
    pub body: String,
    created_at: chrono::DateTime<Utc>,
    pub updated_at: chrono::DateTime<Utc>,
    /// The SHA for a merge commit.
    ///
    /// This field is complicated, see the [Pull Request
    /// docs](https://docs.github.com/en/rest/pulls/pulls#get-a-pull-request)
    /// for details.
    #[serde(default)]
    pub merge_commit_sha: Option<String>,
    pub title: String,
    /// The common URL for viewing this issue or PR.
    ///
    /// Example: `https://github.com/octocat/Hello-World/pull/1347`
    pub html_url: String,
    pub user: User,
    pub labels: Vec<Label>,
    pub assignees: Vec<User>,
    /// Indicator if this is a pull request.
    ///
    /// This is `Some` if this is a PR (as opposed to an issue). Note that
    /// this does not always get filled in by GitHub, and must be manually
    /// populated (because some webhook events do not set it).
    pub pull_request: Option<PullRequestDetails>,
    /// Whether or not the pull request was merged.
    #[serde(default)]
    pub merged: bool,
    #[serde(default)]
    pub draft: bool,
    /// The API URL for discussion comments.
    ///
    /// Example: `https://api.github.com/repos/octocat/Hello-World/issues/1347/comments`
    comments_url: String,
    /// The repository for this issue.
    ///
    /// Note that this is constructed via the [`Issue::repository`] method.
    /// It is not deserialized from the GitHub API.
    #[serde(skip)]
    repository: OnceCell<IssueRepository>,

    /// The base commit for a PR (the branch of the destination repo).
    #[serde(default)]
    pub base: Option<CommitBase>,
    /// The head commit for a PR (the branch from the source repo).
    #[serde(default)]
    pub head: Option<CommitBase>,
    /// Whether it is open or closed.
    pub state: IssueState,
}

#[derive(Debug, serde::Deserialize, Eq, PartialEq)]
#[serde(rename_all = "snake_case")]
pub enum IssueState {
    Open,
    Closed,
}

/// Contains only the parts of `Issue` that are needed for turning the issue title into a Zulip
/// topic.
#[derive(Clone, Debug, PartialEq, Eq)]
pub struct ZulipGitHubReference {
    pub number: u64,
    pub title: String,
    pub repository: IssueRepository,
}

impl ZulipGitHubReference {
    pub fn zulip_topic_reference(&self) -> String {
        let repo = &self.repository;
        if repo.organization == "rust-lang" {
            if repo.repository == "rust" {
                format!("#{}", self.number)
            } else {
                format!("{}#{}", repo.repository, self.number)
            }
        } else {
            format!("{}/{}#{}", repo.organization, repo.repository, self.number)
        }
    }
}

#[derive(Debug, serde::Deserialize)]
pub struct Comment {
    #[serde(deserialize_with = "opt_string")]
    pub body: String,
    pub html_url: String,
    pub user: User,
    #[serde(alias = "submitted_at")] // for pull request reviews
    pub updated_at: chrono::DateTime<Utc>,
    #[serde(default, rename = "state")]
    pub pr_review_state: Option<PullRequestReviewState>,
}

#[derive(Debug, serde::Deserialize, Eq, PartialEq)]
#[serde(rename_all = "snake_case")]
pub enum PullRequestReviewState {
    Approved,
    ChangesRequested,
    Commented,
    Dismissed,
    Pending,
}

fn opt_string<'de, D>(deserializer: D) -> Result<String, D::Error>
where
    D: serde::de::Deserializer<'de>,
{
    use serde::de::Deserialize;
    match <Option<String>>::deserialize(deserializer) {
        Ok(v) => Ok(v.unwrap_or_default()),
        Err(e) => Err(e),
    }
}

#[derive(Debug)]
pub enum AssignmentError {
    InvalidAssignee,
    Http(anyhow::Error),
}

#[derive(Debug)]
pub enum Selection<'a, T: ?Sized> {
    All,
    One(&'a T),
    Except(&'a T),
}

impl fmt::Display for AssignmentError {
    fn fmt(&self, f: &mut fmt::Formatter) -> fmt::Result {
        match self {
            AssignmentError::InvalidAssignee => write!(f, "invalid assignee"),
            AssignmentError::Http(e) => write!(f, "cannot assign: {}", e),
        }
    }
}

impl std::error::Error for AssignmentError {}

#[derive(Debug, Clone, PartialEq, Eq)]
pub struct IssueRepository {
    pub organization: String,
    pub repository: String,
}

impl fmt::Display for IssueRepository {
    fn fmt(&self, f: &mut fmt::Formatter) -> fmt::Result {
        write!(f, "{}/{}", self.organization, self.repository)
    }
}

impl IssueRepository {
<<<<<<< HEAD
    pub fn url(&self) -> String {
=======
    fn url(&self, client: &GithubClient) -> String {
>>>>>>> e9fe690d
        format!(
            "{}/repos/{}/{}",
            client.api_url, self.organization, self.repository
        )
    }

    fn full_repo_name(&self) -> String {
        format!("{}/{}", self.organization, self.repository)
    }

    async fn has_label(&self, client: &GithubClient, label: &str) -> anyhow::Result<bool> {
        #[allow(clippy::redundant_pattern_matching)]
        let url = format!("{}/labels/{}", self.url(client), label);
        match client.send_req(client.get(&url)).await {
            Ok(_) => Ok(true),
            Err(e) => {
                if e.downcast_ref::<reqwest::Error>()
                    .map_or(false, |e| e.status() == Some(StatusCode::NOT_FOUND))
                {
                    Ok(false)
                } else {
                    Err(e)
                }
            }
        }
    }
}

#[derive(Debug)]
pub(crate) struct UnknownLabels {
    labels: Vec<String>,
}

// NOTE: This is used to post the Github comment; make sure it's valid markdown.
impl fmt::Display for UnknownLabels {
    fn fmt(&self, f: &mut fmt::Formatter) -> fmt::Result {
        write!(f, "Unknown labels: {}", &self.labels.join(", "))
    }
}

impl std::error::Error for UnknownLabels {}

impl Issue {
    pub fn to_zulip_github_reference(&self) -> ZulipGitHubReference {
        ZulipGitHubReference {
            number: self.number,
            title: self.title.clone(),
            repository: self.repository().clone(),
        }
    }

    pub fn repository(&self) -> &IssueRepository {
        self.repository.get_or_init(|| {
            // https://api.github.com/repos/rust-lang/rust/issues/69257/comments
            log::trace!("get repository for {}", self.comments_url);
            let url = url::Url::parse(&self.comments_url).unwrap();
            let mut segments = url.path_segments().unwrap();
            let _comments = segments.next_back().unwrap();
            let _number = segments.next_back().unwrap();
            let _issues_or_prs = segments.next_back().unwrap();
            let repository = segments.next_back().unwrap();
            let organization = segments.next_back().unwrap();
            IssueRepository {
                organization: organization.into(),
                repository: repository.into(),
            }
        })
    }

    pub fn global_id(&self) -> String {
        format!("{}#{}", self.repository(), self.number)
    }

    pub fn is_pr(&self) -> bool {
        self.pull_request.is_some()
    }

    pub fn is_open(&self) -> bool {
        self.state == IssueState::Open
    }

    pub async fn get_comment(&self, client: &GithubClient, id: u64) -> anyhow::Result<Comment> {
        let comment_url = format!("{}/issues/comments/{}", self.repository().url(client), id);
        let comment = client.json(client.get(&comment_url)).await?;
        Ok(comment)
    }

    pub async fn get_first100_comments(
        &self,
        client: &GithubClient,
    ) -> anyhow::Result<Vec<Comment>> {
        let comment_url = format!(
            "{}/issues/{}/comments?page=1&per_page=100",
            self.repository().url(client),
            self.number,
        );
        Ok(client
            .json::<Vec<Comment>>(client.get(&comment_url))
            .await?)
    }

    pub async fn edit_body(&self, client: &GithubClient, body: &str) -> anyhow::Result<()> {
        let edit_url = format!("{}/issues/{}", self.repository().url(client), self.number);
        #[derive(serde::Serialize)]
        struct ChangedIssue<'a> {
            body: &'a str,
        }
        client
            .send_req(client.patch(&edit_url).json(&ChangedIssue { body }))
            .await
            .context("failed to edit issue body")?;
        Ok(())
    }

    pub async fn edit_comment(
        &self,
        client: &GithubClient,
        id: u64,
        new_body: &str,
    ) -> anyhow::Result<()> {
        let comment_url = format!("{}/issues/comments/{}", self.repository().url(client), id);
        #[derive(serde::Serialize)]
        struct NewComment<'a> {
            body: &'a str,
        }
        client
            .send_req(
                client
                    .patch(&comment_url)
                    .json(&NewComment { body: new_body }),
            )
            .await
            .context("failed to edit comment")?;
        Ok(())
    }

    pub async fn post_comment(&self, client: &GithubClient, body: &str) -> anyhow::Result<()> {
        #[derive(serde::Serialize)]
        struct PostComment<'a> {
            body: &'a str,
        }
        let comments_path = self
            .comments_url
            .strip_prefix("https://api.github.com")
            .expect("expected api host");
        let comments_url = format!("{}{comments_path}", client.api_url);
        client
            .send_req(client.post(&comments_url).json(&PostComment { body }))
            .await
            .context("failed to post comment")?;
        Ok(())
    }

    pub async fn remove_label(&self, client: &GithubClient, label: &str) -> anyhow::Result<()> {
        log::info!("remove_label from {}: {:?}", self.global_id(), label);
        // DELETE /repos/:owner/:repo/issues/:number/labels/{name}
        let url = format!(
            "{repo_url}/issues/{number}/labels/{name}",
            repo_url = self.repository().url(client),
            number = self.number,
            name = label,
        );

        if !self.labels().iter().any(|l| l.name == label) {
            log::info!(
                "remove_label from {}: {:?} already not present, skipping",
                self.global_id(),
                label
            );
            return Ok(());
        }

        client
            .send_req(client.delete(&url))
            .await
            .context("failed to delete label")?;

        Ok(())
    }

    pub async fn add_labels(
        &self,
        client: &GithubClient,
        labels: Vec<Label>,
    ) -> anyhow::Result<()> {
        log::info!("add_labels: {} +{:?}", self.global_id(), labels);
        // POST /repos/:owner/:repo/issues/:number/labels
        // repo_url = https://api.github.com/repos/Codertocat/Hello-World
        let url = format!(
            "{repo_url}/issues/{number}/labels",
            repo_url = self.repository().url(client),
            number = self.number
        );

        // Don't try to add labels already present on this issue.
        let labels = labels
            .into_iter()
            .filter(|l| !self.labels().contains(&l))
            .map(|l| l.name)
            .collect::<Vec<_>>();

        log::info!("add_labels: {} filtered to {:?}", self.global_id(), labels);

        if labels.is_empty() {
            return Ok(());
        }

        let mut unknown_labels = vec![];
        let mut known_labels = vec![];
        for label in labels {
            if !self.repository().has_label(client, &label).await? {
                unknown_labels.push(label);
            } else {
                known_labels.push(label);
            }
        }

        if !unknown_labels.is_empty() {
            return Err(UnknownLabels {
                labels: unknown_labels,
            }
            .into());
        }

        #[derive(serde::Serialize)]
        struct LabelsReq {
            labels: Vec<String>,
        }

        client
            .send_req(client.post(&url).json(&LabelsReq {
                labels: known_labels,
            }))
            .await
            .context("failed to add labels")?;

        Ok(())
    }

    pub fn labels(&self) -> &[Label] {
        &self.labels
    }

    pub fn contain_assignee(&self, user: &str) -> bool {
        self.assignees
            .iter()
            .any(|a| a.login.to_lowercase() == user.to_lowercase())
    }

    pub async fn remove_assignees(
        &self,
        client: &GithubClient,
        selection: Selection<'_, str>,
    ) -> Result<(), AssignmentError> {
        log::info!("remove {:?} assignees for {}", selection, self.global_id());
        let url = format!(
            "{repo_url}/issues/{number}/assignees",
            repo_url = self.repository().url(client),
            number = self.number
        );

        let assignees = match selection {
            Selection::All => self
                .assignees
                .iter()
                .map(|u| u.login.as_str())
                .collect::<Vec<_>>(),
            Selection::One(user) => vec![user],
            Selection::Except(user) => self
                .assignees
                .iter()
                .map(|u| u.login.as_str())
                .filter(|&u| u.to_lowercase() != user.to_lowercase())
                .collect::<Vec<_>>(),
        };

        #[derive(serde::Serialize)]
        struct AssigneeReq<'a> {
            assignees: &'a [&'a str],
        }
        client
            .send_req(client.delete(&url).json(&AssigneeReq {
                assignees: &assignees[..],
            }))
            .await
            .map_err(AssignmentError::Http)?;
        Ok(())
    }

    pub async fn add_assignee(
        &self,
        client: &GithubClient,
        user: &str,
    ) -> Result<(), AssignmentError> {
        log::info!("add_assignee {} for {}", user, self.global_id());
        let url = format!(
            "{repo_url}/issues/{number}/assignees",
            repo_url = self.repository().url(client),
            number = self.number
        );

        #[derive(serde::Serialize)]
        struct AssigneeReq<'a> {
            assignees: &'a [&'a str],
        }

        let result: Issue = client
            .json(client.post(&url).json(&AssigneeReq { assignees: &[user] }))
            .await
            .map_err(AssignmentError::Http)?;
        // Invalid assignees are silently ignored. We can just check if the user is now
        // contained in the assignees list.
        let success = result
            .assignees
            .iter()
            .any(|u| u.login.as_str().to_lowercase() == user.to_lowercase());

        if success {
            Ok(())
        } else {
            Err(AssignmentError::InvalidAssignee)
        }
    }

    pub async fn set_assignee(
        &self,
        client: &GithubClient,
        user: &str,
    ) -> Result<(), AssignmentError> {
        log::info!("set_assignee for {} to {}", self.global_id(), user);
        self.add_assignee(client, user).await?;
        self.remove_assignees(client, Selection::Except(user))
            .await?;
        Ok(())
    }

    /// Sets the milestone of the issue or PR.
    ///
    /// This will create the milestone if it does not exist. The new milestone
    /// will start in the "open" state.
    pub async fn set_milestone(&self, client: &GithubClient, title: &str) -> anyhow::Result<()> {
        log::trace!(
            "Setting milestone for rust-lang/rust#{} to {}",
            self.number,
            title
        );

        let full_repo_name = self.repository().full_repo_name();
        let milestone = client
            .get_or_create_milestone(&full_repo_name, title, "open")
            .await?;

        client
            .set_milestone(&full_repo_name, &milestone, self.number)
            .await?;
        Ok(())
    }

    pub async fn close(&self, client: &GithubClient) -> anyhow::Result<()> {
        let edit_url = format!("{}/issues/{}", self.repository().url(client), self.number);
        #[derive(serde::Serialize)]
        struct CloseIssue<'a> {
            state: &'a str,
        }
        client
            .send_req(
                client
                    .patch(&edit_url)
                    .json(&CloseIssue { state: "closed" }),
            )
            .await
            .context("failed to close issue")?;
        Ok(())
    }

    /// Returns the diff in this event, for Open and Synchronize events for now.
    ///
    /// Returns `None` if the issue is not a PR.
    pub async fn diff(&self, client: &GithubClient) -> anyhow::Result<Option<&[FileDiff]>> {
        let Some(pr) = &self.pull_request else {
            return Ok(None);
        };
        let (before, after) = if let (Some(base), Some(head)) = (&self.base, &self.head) {
            (&base.sha, &head.sha)
        } else {
            return Ok(None);
        };

        let diff = pr
            .files_changed
            .get_or_try_init::<anyhow::Error, _, _>(|| async move {
                let url = format!(
                    "{}/compare/{before}...{after}",
                    self.repository().url(client)
                );
                let mut req = client.get(&url);
                req = req.header("Accept", "application/vnd.github.v3.diff");
                let (diff, _) = client
                    .send_req(req)
                    .await
                    .with_context(|| format!("failed to fetch diff comparison for {url}"))?;
                let body = String::from_utf8_lossy(&diff);
                Ok(parse_diff(&body))
            })
            .await?;
        Ok(Some(diff))
    }

    /// Returns the commits from this pull request (no commits are returned if this `Issue` is not
    /// a pull request).
    pub async fn commits(&self, client: &GithubClient) -> anyhow::Result<Vec<GithubCommit>> {
        if !self.is_pr() {
            return Ok(vec![]);
        }

        let mut commits = Vec::new();
        let mut page = 1;
        loop {
            let req = client.get(&format!(
                "{}/pulls/{}/commits?page={page}&per_page=100",
                self.repository().url(client),
                self.number
            ));

            let new: Vec<_> = client.json(req).await?;
            if new.is_empty() {
                break;
            }
            commits.extend(new);

            page += 1;
        }
        Ok(commits)
    }

    pub async fn files(&self, client: &GithubClient) -> anyhow::Result<Vec<PullRequestFile>> {
        if !self.is_pr() {
            return Ok(vec![]);
        }

        let req = client.get(&format!(
            "{}/pulls/{}/files",
            self.repository().url(client),
            self.number
        ));
        Ok(client.json(req).await?)
    }
}

#[derive(Debug, serde::Deserialize)]
pub struct PullRequestFile {
    pub sha: String,
    pub filename: String,
    pub blob_url: String,
}

#[derive(Debug, serde::Deserialize)]
pub struct Milestone {
    number: u64,
    title: String,
}

#[derive(Debug, serde::Deserialize)]
pub struct ChangeInner {
    pub from: String,
}

#[derive(Debug, serde::Deserialize)]
pub struct Changes {
    pub title: Option<ChangeInner>,
    pub body: Option<ChangeInner>,
}

#[derive(PartialEq, Eq, Debug, serde::Deserialize)]
#[serde(rename_all = "lowercase")]
pub enum PullRequestReviewAction {
    Submitted,
    Edited,
    Dismissed,
}

/// A pull request review event.
///
/// <https://docs.github.com/en/developers/webhooks-and-events/webhooks/webhook-events-and-payloads#pull_request_review>
#[derive(Debug, serde::Deserialize)]
pub struct PullRequestReviewEvent {
    pub action: PullRequestReviewAction,
    pub pull_request: Issue,
    pub review: Comment,
    pub changes: Option<Changes>,
    pub repository: Repository,
}

#[derive(Debug, serde::Deserialize)]
pub struct PullRequestReviewComment {
    pub action: IssueCommentAction,
    pub changes: Option<Changes>,
    #[serde(rename = "pull_request")]
    pub issue: Issue,
    pub comment: Comment,
    pub repository: Repository,
}

#[derive(PartialEq, Eq, Debug, serde::Deserialize)]
#[serde(rename_all = "lowercase")]
pub enum IssueCommentAction {
    Created,
    Edited,
    Deleted,
}

#[derive(Debug, serde::Deserialize)]
pub struct IssueCommentEvent {
    pub action: IssueCommentAction,
    pub changes: Option<Changes>,
    pub issue: Issue,
    pub comment: Comment,
    pub repository: Repository,
}

#[derive(PartialEq, Eq, Debug, serde::Deserialize)]
#[serde(rename_all = "snake_case", tag = "action")]
pub enum IssuesAction {
    Opened,
    Edited,
    Deleted,
    Transferred,
    Pinned,
    Unpinned,
    Closed,
    Reopened,
    Assigned,
    Unassigned,
    Labeled {
        /// The label added from the issue
        label: Label,
    },
    Unlabeled {
        /// The label removed from the issue
        label: Label,
    },
    Locked,
    Unlocked,
    Milestoned,
    Demilestoned,
    ReviewRequested {
        /// The person requested to review the pull request
        requested_reviewer: User,
    },
    ReviewRequestRemoved,
    ReadyForReview,
    Synchronize,
    ConvertedToDraft,
    AutoMergeEnabled,
    AutoMergeDisabled,
}

#[derive(Debug, serde::Deserialize)]
pub struct IssuesEvent {
    #[serde(flatten)]
    pub action: IssuesAction,
    #[serde(alias = "pull_request")]
    pub issue: Issue,
    pub changes: Option<Changes>,
    pub repository: Repository,
    /// The GitHub user that triggered the event.
    pub sender: User,
}

#[derive(Debug, serde::Deserialize)]
struct PullRequestEventFields {}

#[derive(Clone, Debug, serde::Deserialize)]
pub struct CommitBase {
    pub sha: String,
    #[serde(rename = "ref")]
    pub git_ref: String,
    pub repo: Repository,
}

pub fn parse_diff(diff: &str) -> Vec<FileDiff> {
    // This does not properly handle filenames with spaces.
    let re = regex::Regex::new("(?m)^diff --git .* b/(.*)").unwrap();
    let mut files: Vec<_> = re
        .captures_iter(diff)
        .map(|cap| {
            let start = cap.get(0).unwrap().start();
            let path = cap.get(1).unwrap().as_str().to_string();
            (start, path)
        })
        .collect();
    // Break the list up into (start, end) pairs starting from the "diff --git" line.
    files.push((diff.len(), String::new()));
    files
        .windows(2)
        .map(|w| {
            let (start, end) = (&w[0], &w[1]);
            FileDiff {
                path: start.1.clone(),
                diff: diff[start.0..end.0].to_string(),
            }
        })
        .collect()
}

#[derive(Debug, serde::Deserialize)]
pub struct IssueSearchResult {
    pub total_count: u64,
    pub incomplete_results: bool,
    pub items: Vec<Issue>,
}

#[derive(Clone, Debug, serde::Deserialize)]
pub struct Repository {
    pub full_name: String,
    pub default_branch: String,
    #[serde(default)]
    pub fork: bool,
    pub parent: Option<Box<Repository>>,
}

#[derive(Copy, Clone)]
struct Ordering<'a> {
    pub sort: &'a str,
    pub direction: &'a str,
    pub per_page: &'a str,
    pub page: u64,
}

impl Repository {
    fn url(&self, client: &GithubClient) -> String {
        format!("{}/repos/{}", client.api_url, self.full_name)
    }

    pub fn owner(&self) -> &str {
        self.full_name.split_once('/').unwrap().0
    }

    pub fn name(&self) -> &str {
        self.full_name.split_once('/').unwrap().1
    }

    pub async fn get_issues<'a>(
        &self,
        client: &GithubClient,
        query: &Query<'a>,
    ) -> anyhow::Result<Vec<Issue>> {
        let Query {
            filters,
            include_labels,
            exclude_labels,
        } = query;

        let mut ordering = Ordering {
            sort: "created",
            direction: "asc",
            per_page: "100",
            page: 1,
        };
        let filters: Vec<_> = filters
            .clone()
            .into_iter()
            .filter(|(key, val)| {
                match *key {
                    "sort" => ordering.sort = val,
                    "direction" => ordering.direction = val,
                    "per_page" => ordering.per_page = val,
                    _ => return true,
                };
                false
            })
            .collect();

        // `is: pull-request` indicates the query to retrieve PRs only
        let is_pr = filters
            .iter()
            .any(|&(key, value)| key == "is" && value == "pull-request");

        // There are some cases that can only be handled by the search API:
        // 1. When using negating label filters (exclude_labels)
        // 2. When there's a key parameter key=no
        // 3. When the query is to retrieve PRs only and there are label filters
        //
        // Check https://docs.github.com/en/rest/reference/search#search-issues-and-pull-requests
        // for more information
        let use_search_api = !exclude_labels.is_empty()
            || filters.iter().any(|&(key, _)| key == "no")
            || is_pr && !include_labels.is_empty();

        // If there are more than `per_page` of issues, we need to paginate
        let mut issues = vec![];
        loop {
            let url = if use_search_api {
                self.build_search_issues_url(
                    client,
                    &filters,
                    include_labels,
                    exclude_labels,
                    ordering,
                )
            } else if is_pr {
                self.build_pulls_url(client, &filters, include_labels, ordering)
            } else {
                self.build_issues_url(client, &filters, include_labels, ordering)
            };

            let result = client.get(&url);
            if use_search_api {
                let result = client
                    .json::<IssueSearchResult>(result)
                    .await
                    .with_context(|| format!("failed to list issues from {}", url))?;
                issues.extend(result.items);
                if (issues.len() as u64) < result.total_count {
                    ordering.page += 1;
                    continue;
                }
            } else {
                // FIXME: paginate with non-search
                issues = client
                    .json(result)
                    .await
                    .with_context(|| format!("failed to list issues from {}", url))?
            }

            break;
        }
        Ok(issues)
    }

    fn build_issues_url(
        &self,
        client: &GithubClient,
        filters: &Vec<(&str, &str)>,
        include_labels: &Vec<&str>,
        ordering: Ordering<'_>,
    ) -> String {
        self.build_endpoint_url(client, "issues", filters, include_labels, ordering)
    }

    fn build_pulls_url(
        &self,
        client: &GithubClient,
        filters: &Vec<(&str, &str)>,
        include_labels: &Vec<&str>,
        ordering: Ordering<'_>,
    ) -> String {
        self.build_endpoint_url(client, "pulls", filters, include_labels, ordering)
    }

    fn build_endpoint_url(
        &self,
        client: &GithubClient,
        endpoint: &str,
        filters: &Vec<(&str, &str)>,
        include_labels: &Vec<&str>,
        ordering: Ordering<'_>,
    ) -> String {
        let filters = filters
            .iter()
            .map(|(key, val)| format!("{}={}", key, val))
            .chain(std::iter::once(format!(
                "labels={}",
                include_labels.join(",")
            )))
            .chain(std::iter::once("filter=all".to_owned()))
            .chain(std::iter::once(format!("sort={}", ordering.sort,)))
            .chain(std::iter::once(
                format!("direction={}", ordering.direction,),
            ))
            .chain(std::iter::once(format!("per_page={}", ordering.per_page,)))
            .collect::<Vec<_>>()
            .join("&");
        format!(
            "{}/repos/{}/{}?{}",
            client.api_url, self.full_name, endpoint, filters
        )
    }

    fn build_search_issues_url(
        &self,
        client: &GithubClient,
        filters: &Vec<(&str, &str)>,
        include_labels: &Vec<&str>,
        exclude_labels: &Vec<&str>,
        ordering: Ordering<'_>,
    ) -> String {
        let filters = filters
            .iter()
            .filter(|&&(key, val)| !(key == "state" && val == "all"))
            .map(|(key, val)| format!("{}:{}", key, val))
            .chain(
                include_labels
                    .iter()
                    .map(|label| format!("label:{}", label)),
            )
            .chain(
                exclude_labels
                    .iter()
                    .map(|label| format!("-label:{}", label)),
            )
            .chain(std::iter::once(format!("repo:{}", self.full_name)))
            .collect::<Vec<_>>()
            .join("+");
        format!(
            "{}/search/issues?q={}&sort={}&order={}&per_page={}&page={}",
            client.api_url,
            filters,
            ordering.sort,
            ordering.direction,
            ordering.per_page,
            ordering.page,
        )
    }

    /// Returns a list of commits between the SHA ranges of start (exclusive)
    /// and end (inclusive).
    pub async fn commits_in_range(
        &self,
        client: &GithubClient,
        start: &str,
        end: &str,
    ) -> anyhow::Result<Vec<GithubCommit>> {
        let mut commits = Vec::new();
        let mut page = 1;
        loop {
            let url = format!(
                "{}/commits?sha={end}&per_page=100&page={page}",
                self.url(client)
            );
            let mut this_page: Vec<GithubCommit> = client
                .json(client.get(&url))
                .await
                .with_context(|| format!("failed to fetch commits for {url}"))?;
            if let Some(idx) = this_page.iter().position(|commit| commit.sha == start) {
                this_page.truncate(idx);
                commits.extend(this_page);
                return Ok(commits);
            } else {
                commits.extend(this_page);
            }
            page += 1;
        }
    }

    /// Retrieves a git commit for the given SHA.
    pub async fn git_commit(&self, client: &GithubClient, sha: &str) -> anyhow::Result<GitCommit> {
        let url = format!("{}/git/commits/{sha}", self.url(client));
        client
            .json(client.get(&url))
            .await
            .with_context(|| format!("{} failed to get git commit {sha}", self.full_name))
    }

    /// Creates a new commit.
    pub async fn create_commit(
        &self,
        client: &GithubClient,
        message: &str,
        parents: &[&str],
        tree: &str,
    ) -> anyhow::Result<GitCommit> {
        let url = format!("{}/git/commits", self.url(client));
        client
            .json(client.post(&url).json(&serde_json::json!({
                "message": message,
                "parents": parents,
                "tree": tree,
            })))
            .await
            .with_context(|| format!("{} failed to create commit for tree {tree}", self.full_name))
    }

    /// Retrieves a git reference for the given refname.
    pub async fn get_reference(
        &self,
        client: &GithubClient,
        refname: &str,
    ) -> anyhow::Result<GitReference> {
        let url = format!("{}/git/ref/{}", self.url(client), refname);
        client
            .json(client.get(&url))
            .await
            .with_context(|| format!("{} failed to get git reference {refname}", self.full_name))
    }

    /// Updates an existing git reference to a new SHA.
    pub async fn update_reference(
        &self,
        client: &GithubClient,
        refname: &str,
        sha: &str,
    ) -> anyhow::Result<GitReference> {
        let url = format!("{}/git/refs/{}", self.url(client), refname);
        client
            .json(client.patch(&url).json(&serde_json::json!({
                "sha": sha,
                "force": true,
            })))
            .await
            .with_context(|| {
                format!(
                    "{} failed to update reference {refname} to {sha}",
                    self.full_name
                )
            })
    }

    /// Returns a list of recent commits on the given branch.
    ///
    /// Returns results in the OID range `oldest` (exclusive) to `newest`
    /// (inclusive).
    pub async fn recent_commits(
        &self,
        client: &GithubClient,
        branch: &str,
        oldest: &str,
        newest: &str,
    ) -> anyhow::Result<Vec<RecentCommit>> {
        // This is used to deduplicate the results (so that a PR with multiple
        // commits will only show up once).
        let mut prs_seen = HashSet::new();
        let mut recent_commits = Vec::new(); // This is the final result.
        use cynic::QueryBuilder;
        use github_graphql::docs_update_queries::{
            GitObject, RecentCommits, RecentCommitsArguments,
        };

        let mut args = RecentCommitsArguments {
            branch,
            name: self.name(),
            owner: self.owner(),
            after: None,
        };
        let mut found_newest = false;
        let mut found_oldest = false;
        // This simulates --first-parent. We only care about top-level commits.
        // Unfortunately the GitHub API doesn't provide anything like that.
        let mut next_first_parent = None;
        // Search for `oldest` within 3 pages (300 commits).
        for _ in 0..3 {
            let query = RecentCommits::build(args.clone());
            let data = client
                .json::<cynic::GraphQlResponse<RecentCommits>>(
                    client.post(&client.graphql_url).json(&query),
                )
                .await
                .with_context(|| {
                    format!(
                        "{} failed to get recent commits branch={branch}",
                        self.full_name
                    )
                })?;

            if let Some(errors) = data.errors {
                anyhow::bail!("There were graphql errors. {:?}", errors);
            }
            let target = data
                .data
                .ok_or_else(|| anyhow::anyhow!("No data returned."))?
                .repository
                .ok_or_else(|| anyhow::anyhow!("No repository."))?
                .ref_
                .ok_or_else(|| anyhow::anyhow!("No ref."))?
                .target
                .ok_or_else(|| anyhow::anyhow!("No target."))?;
            let commit = match target {
                GitObject::Commit(commit) => commit,
                _ => anyhow::bail!("unexpected target type {target:?}"),
            };
            let commits = commit
                .history
                .nodes
                .into_iter()
                // Don't include anything newer than `newest`
                .skip_while(|node| {
                    if found_newest || node.oid.0 == newest {
                        found_newest = true;
                        false
                    } else {
                        // This should only happen if there is a commit that arrives
                        // between the time that `update_submodules` fetches the latest
                        // ref, and this runs. This window should be a few seconds, so it
                        // should be unlikely. This warning is here in case my assumptions
                        // about how things work is not correct.
                        tracing::warn!(
                            "unexpected race with submodule history, newest oid={newest} skipping oid={}",
                            node.oid.0
                        );
                        true
                    }
                })
                // Skip nodes that aren't the first parent
                .filter(|node| {
                    let this_first_parent = node.parents.nodes
                        .first()
                        .map(|parent| parent.oid.0.clone());

                    match &next_first_parent {
                        Some(first_parent) => {
                            if first_parent == &node.oid.0 {
                                // Found the next first parent, include it and
                                // set next_first_parent to look for this
                                // commit's first parent.
                                next_first_parent = this_first_parent;
                                true
                            } else {
                                // Still looking for the next first parent.
                                false
                            }
                        }
                        None => {
                            // First commit.
                            next_first_parent = this_first_parent;
                            true
                        }
                    }
                })
                // Stop once reached the `oldest` commit
                .take_while(|node| {
                    if node.oid.0 == oldest {
                        found_oldest = true;
                        false
                    } else {
                        true
                    }
                })
                .filter_map(|node| {
                    // Determine if this is associated with a PR or not.
                    match node.associated_pull_requests
                        // Get the first PR (we only care about one)
                        .and_then(|mut pr| pr.nodes.pop()) {
                        Some(pr) => {
                            // Only include a PR once
                            if prs_seen.insert(pr.number) {
                                Some(RecentCommit {
                                    pr_num: Some(pr.number),
                                    title: pr.title,
                                    oid: node.oid.0.clone(),
                                    committed_date: node.committed_date,
                                })
                            } else {
                                None
                            }
                        }
                        None => {
                            // This is an unassociated commit, possibly
                            // created without a PR.
                            Some(RecentCommit {
                                pr_num: None,
                                title: node.message_headline,
                                oid: node.oid.0,
                                committed_date: node.committed_date,
                            })
                        }
                    }
                });
            recent_commits.extend(commits);
            let page_info = commit.history.page_info;
            if found_oldest || !page_info.has_next_page || page_info.end_cursor.is_none() {
                break;
            }
            args.after = page_info.end_cursor;
        }
        if !found_oldest {
            // This should probably do something more than log a warning, but
            // I don't think it is too important at this time (the log message
            // is only informational, and this should be unlikely to happen).
            tracing::warn!(
                "{} failed to find oldest commit sha={oldest} branch={branch}",
                self.full_name
            );
        }
        Ok(recent_commits)
    }

    /// Creates a new git tree based on another tree.
    pub async fn update_tree(
        &self,
        client: &GithubClient,
        base_tree: &str,
        tree: &[GitTreeEntry],
    ) -> anyhow::Result<GitTreeObject> {
        let url = format!("{}/git/trees", self.url(client));
        client
            .json(client.post(&url).json(&serde_json::json!({
                "base_tree": base_tree,
                "tree": tree,
            })))
            .await
            .with_context(|| {
                format!(
                    "{} failed to update tree with base {base_tree}",
                    self.full_name
                )
            })
    }

    /// Returns information about the git submodule at the given path.
    ///
    /// `refname` is the ref to use for fetching information. If `None`, will
    /// use the latest version on the default branch.
    pub async fn submodule(
        &self,
        client: &GithubClient,
        path: &str,
        refname: Option<&str>,
    ) -> anyhow::Result<Submodule> {
        let mut url = format!("{}/contents/{}", self.url(client), path);
        if let Some(refname) = refname {
            url.push_str("?ref=");
            url.push_str(refname);
        }
        client.json(client.get(&url)).await.with_context(|| {
            format!(
                "{} failed to get submodule path={path} refname={refname:?}",
                self.full_name
            )
        })
    }

    /// Creates a new PR.
    pub async fn new_pr(
        &self,
        client: &GithubClient,
        title: &str,
        head: &str,
        base: &str,
        body: &str,
    ) -> anyhow::Result<Issue> {
        let url = format!("{}/pulls", self.url(client));
        let mut issue: Issue = client
            .json(client.post(&url).json(&serde_json::json!({
                "title": title,
                "head": head,
                "base": base,
                "body": body,
            })))
            .await
            .with_context(|| {
                format!(
                    "{} failed to create a new PR head={head} base={base} title={title}",
                    self.full_name
                )
            })?;
        issue.pull_request = Some(PullRequestDetails::new());
        Ok(issue)
    }

    /// Synchronize a branch (in a forked repository) by pulling in its upstream contents.
    ///
    /// **Warning**: This will to a force update if there are conflicts.
    pub async fn merge_upstream(&self, client: &GithubClient, branch: &str) -> anyhow::Result<()> {
        let url = format!("{}/merge-upstream", self.url(client));
        let merge_error = match client
            .send_req(client.post(&url).json(&serde_json::json!({
                "branch": branch,
            })))
            .await
        {
            Ok(_) => return Ok(()),
            Err(e) => {
                if e.downcast_ref::<reqwest::Error>().map_or(false, |e| {
                    matches!(
                        e.status(),
                        Some(StatusCode::UNPROCESSABLE_ENTITY | StatusCode::CONFLICT)
                    )
                }) {
                    e
                } else {
                    return Err(e);
                }
            }
        };
        // 409 is a clear error that there is a merge conflict.
        // However, I don't understand how/why 422 might happen. The docs don't really say.
        // The gh cli falls back to trying to force a sync, so let's try that.
        log::info!(
            "{} failed to merge upstream branch {branch}, trying force sync: {merge_error:?}",
            self.full_name
        );
        let parent = self.parent.as_ref().ok_or_else(|| {
            anyhow::anyhow!(
                "{} failed to merge upstream branch {branch}, \
                 force sync could not determine parent",
                self.full_name
            )
        })?;
        // Note: I'm not sure how to handle the case where the branch name
        // differs to the upstream. For example, if I create a branch off
        // master in my fork, somehow GitHub knows that my branch should push
        // to upstream/master (not upstream/my-branch-name). I can't find a
        // way to find that branch name. Perhaps GitHub assumes it is the
        // default branch if there is no matching branch name?
        let branch_ref = format!("heads/{branch}");
        let latest_parent_commit = parent
            .get_reference(client, &branch_ref)
            .await
            .with_context(|| {
                format!(
                    "failed to get head branch {branch} when merging upstream to {}",
                    self.full_name
                )
            })?;
        let sha = latest_parent_commit.object.sha;
        self.update_reference(client, &branch_ref, &sha)
            .await
            .with_context(|| {
                format!(
                    "failed to force update {branch} to {sha} for {}",
                    self.full_name
                )
            })?;
        Ok(())
    }

    /// Get or create a [`Milestone`].
    ///
    /// This will not change the state if it already exists.
    pub async fn get_or_create_milestone(
        &self,
        client: &GithubClient,
        title: &str,
        state: &str,
    ) -> anyhow::Result<Milestone> {
        client
            .get_or_create_milestone(&self.full_name, title, state)
            .await
    }

    /// Set the milestone of an issue or PR.
    pub async fn set_milestone(
        &self,
        client: &GithubClient,
        milestone: &Milestone,
        issue_num: u64,
    ) -> anyhow::Result<()> {
        client
            .set_milestone(&self.full_name, milestone, issue_num)
            .await
    }

    pub async fn get_issue(&self, client: &GithubClient, issue_num: u64) -> anyhow::Result<Issue> {
        let url = format!("{}/pulls/{issue_num}", self.url(client));
        client
            .json(client.get(&url))
            .await
            .with_context(|| format!("{} failed to get issue {issue_num}", self.full_name))
    }
}

pub struct Query<'a> {
    // key/value filter
    pub filters: Vec<(&'a str, &'a str)>,
    pub include_labels: Vec<&'a str>,
    pub exclude_labels: Vec<&'a str>,
}

fn quote_reply(markdown: &str) -> String {
    if markdown.is_empty() {
        String::from("*No content*")
    } else {
        format!("\n\t> {}", markdown.replace("\n", "\n\t> "))
    }
}

#[async_trait]
impl<'q> IssuesQuery for Query<'q> {
    async fn query<'a>(
        &'a self,
        repo: &'a Repository,
        include_fcp_details: bool,
        include_mcp_details: bool,
        client: &'a GithubClient,
    ) -> anyhow::Result<Vec<crate::actions::IssueDecorator>> {
        let issues = repo
            .get_issues(&client, self)
            .await
            .with_context(|| "Unable to get issues.")?;

        let fcp_map = if include_fcp_details {
            crate::rfcbot::get_all_fcps().await?
        } else {
            HashMap::new()
        };

        let mut issues_decorator = Vec::new();
        let re = regex::Regex::new("https://github.com/rust-lang/|/").unwrap();
        let re_zulip_link = regex::Regex::new(r"\[stream\]:\s").unwrap();
        for issue in issues {
            let fcp_details = if include_fcp_details {
                let repository_name = if let Some(repo) = issue.repository.get() {
                    repo.repository.clone()
                } else {
                    let split = re.split(&issue.html_url).collect::<Vec<&str>>();
                    split[1].to_string()
                };
                let key = format!(
                    "rust-lang/{}:{}:{}",
                    repository_name, issue.number, issue.title,
                );

                if let Some(fcp) = fcp_map.get(&key) {
                    let bot_tracking_comment_html_url = format!(
                        "{}#issuecomment-{}",
                        issue.html_url, fcp.fcp.fk_bot_tracking_comment
                    );
                    let bot_tracking_comment_content = quote_reply(&fcp.status_comment.body);

                    let fk_initiating_comment = fcp.fcp.fk_initiating_comment;
                    let init_comment = issue
                        .get_comment(&client, fk_initiating_comment.try_into()?)
                        .await?;

                    Some(crate::actions::FCPDetails {
                        bot_tracking_comment_html_url,
                        bot_tracking_comment_content,
                        initiating_comment_html_url: init_comment.html_url.clone(),
                        initiating_comment_content: quote_reply(&init_comment.body),
                    })
                } else {
                    None
                }
            } else {
                None
            };

            let mcp_details = if include_mcp_details {
                let first100_comments = issue.get_first100_comments(&client).await?;
                let (zulip_link, concerns) = if !first100_comments.is_empty() {
                    let split = re_zulip_link
                        .split(&first100_comments[0].body)
                        .collect::<Vec<&str>>();
                    let zulip_link = split.last().unwrap_or(&"#").to_string();
                    let concerns = find_open_concerns(first100_comments);
                    (zulip_link, concerns)
                } else {
                    ("".to_string(), None)
                };

                Some(crate::actions::MCPDetails {
                    zulip_link,
                    concerns,
                })
            } else {
                None
            };

            issues_decorator.push(crate::actions::IssueDecorator {
                title: issue.title.clone(),
                number: issue.number,
                html_url: issue.html_url.clone(),
                repo_name: repo.name().to_owned(),
                labels: issue
                    .labels
                    .iter()
                    .map(|l| l.name.as_ref())
                    .collect::<Vec<_>>()
                    .join(", "),
                assignees: issue
                    .assignees
                    .iter()
                    .map(|u| u.login.as_ref())
                    .collect::<Vec<_>>()
                    .join(", "),
                updated_at_hts: crate::actions::to_human(issue.updated_at),
                fcp_details,
                mcp_details,
            });
        }

        Ok(issues_decorator)
    }
}

/// Return open concerns filed in an issue under MCP/RFC process
/// Concerns are marked by `@rfcbot concern` and `@rfcbot resolve`
fn find_open_concerns(comments: Vec<Comment>) -> Option<Vec<(String, String)>> {
    let re_concern_raise =
        Regex::new(r"@rfcbot concern (?P<concern_title>.*)").expect("Invalid regexp");
    let re_concern_solve =
        Regex::new(r"@rfcbot resolve (?P<concern_title>.*)").expect("Invalid regexp");
    let mut raised: HashMap<String, String> = HashMap::new();
    let mut solved: HashMap<String, String> = HashMap::new();

    for comment in comments {
        // Parse the comment and look for text markers to raise or resolve concerns
        let comment_lines = comment.body.lines();
        for line in comment_lines {
            let r: Vec<&str> = re_concern_raise
                .captures_iter(line)
                .map(|caps| caps.name("concern_title").map(|f| f.as_str()).unwrap_or(""))
                .collect();
            let s: Vec<&str> = re_concern_solve
                .captures_iter(line)
                .map(|caps| caps.name("concern_title").map(|f| f.as_str()).unwrap_or(""))
                .collect();

            // pick the first match only
            if !r.is_empty() {
                let x = r[0].replace("@rfcbot concern", "");
                raised.insert(x.trim().to_string(), comment.html_url.to_string());
            }
            if !s.is_empty() {
                let x = s[0].replace("@rfcbot resolve", "");
                solved.insert(x.trim().to_string(), comment.html_url.to_string());
            }
        }
    }

    // remove solved concerns and return the rest
    let unresolved_concerns = raised
        .iter()
        .filter_map(|(&ref title, &ref comment_url)| {
            if !solved.contains_key(title) {
                Some((title.to_string(), comment_url.to_string()))
            } else {
                None
            }
        })
        .collect();

    Some(unresolved_concerns)
}

#[derive(Debug, serde::Deserialize)]
#[serde(rename_all = "snake_case")]
pub enum CreateKind {
    Branch,
    Tag,
}

#[derive(Debug, serde::Deserialize)]
pub struct CreateEvent {
    pub ref_type: CreateKind,
    repository: Repository,
    sender: User,
}

#[derive(Debug, serde::Deserialize)]
pub struct PushEvent {
    #[serde(rename = "ref")]
    pub git_ref: String,
    repository: Repository,
    sender: User,
}

/// An event triggered by a webhook.
#[derive(Debug)]
pub enum Event {
    /// A Git branch or tag is created.
    Create(CreateEvent),
    /// A comment on an issue or PR.
    ///
    /// Can be:
    /// - Regular comment on an issue or PR.
    /// - A PR review.
    /// - A comment on a PR review.
    ///
    /// These different scenarios are unified into the `IssueComment` variant
    /// when triagebot receives the corresponding webhook event.
    IssueComment(IssueCommentEvent),
    /// Activity on an issue or PR.
    Issue(IssuesEvent),
    /// One or more commits are pushed to a repository branch or tag.
    Push(PushEvent),
}

impl Event {
    pub fn repo(&self) -> &Repository {
        match self {
            Event::Create(event) => &event.repository,
            Event::IssueComment(event) => &event.repository,
            Event::Issue(event) => &event.repository,
            Event::Push(event) => &event.repository,
        }
    }

    pub fn issue(&self) -> Option<&Issue> {
        match self {
            Event::Create(_) => None,
            Event::IssueComment(event) => Some(&event.issue),
            Event::Issue(event) => Some(&event.issue),
            Event::Push(_) => None,
        }
    }

    /// This will both extract from IssueComment events but also Issue events
    pub fn comment_body(&self) -> Option<&str> {
        match self {
            Event::Create(_) => None,
            Event::Issue(e) => Some(&e.issue.body),
            Event::IssueComment(e) => Some(&e.comment.body),
            Event::Push(_) => None,
        }
    }

    /// This will both extract from IssueComment events but also Issue events
    pub fn comment_from(&self) -> Option<&str> {
        match self {
            Event::Create(_) => None,
            Event::Issue(e) => Some(&e.changes.as_ref()?.body.as_ref()?.from),
            Event::IssueComment(e) => Some(&e.changes.as_ref()?.body.as_ref()?.from),
            Event::Push(_) => None,
        }
    }

    pub fn html_url(&self) -> Option<&str> {
        match self {
            Event::Create(_) => None,
            Event::Issue(e) => Some(&e.issue.html_url),
            Event::IssueComment(e) => Some(&e.comment.html_url),
            Event::Push(_) => None,
        }
    }

    pub fn user(&self) -> &User {
        match self {
            Event::Create(e) => &e.sender,
            Event::Issue(e) => &e.issue.user,
            Event::IssueComment(e) => &e.comment.user,
            Event::Push(e) => &e.sender,
        }
    }

    pub fn time(&self) -> Option<chrono::DateTime<FixedOffset>> {
        match self {
            Event::Create(_) => None,
            Event::Issue(e) => Some(e.issue.created_at.into()),
            Event::IssueComment(e) => Some(e.comment.updated_at.into()),
            Event::Push(_) => None,
        }
    }
}

trait RequestSend: Sized {
    fn configure(self, g: &GithubClient) -> Self;
}

impl RequestSend for RequestBuilder {
    fn configure(self, g: &GithubClient) -> RequestBuilder {
        let mut auth = HeaderValue::from_maybe_shared(format!("token {}", g.token)).unwrap();
        auth.set_sensitive(true);
        self.header(USER_AGENT, "rust-lang-triagebot")
            .header(AUTHORIZATION, &auth)
    }
}

/// Finds the token in the user's environment, panicking if no suitable token
/// can be found.
pub fn default_token_from_env() -> String {
    match std::env::var("GITHUB_API_TOKEN") {
        Ok(v) => return v,
        Err(_) => (),
    }

    match get_token_from_git_config() {
        Ok(v) => return v,
        Err(_) => (),
    }

    panic!("could not find token in GITHUB_API_TOKEN or .gitconfig/github.oath-token")
}

fn get_token_from_git_config() -> anyhow::Result<String> {
    let output = std::process::Command::new("git")
        .arg("config")
        .arg("--get")
        .arg("github.oauth-token")
        .output()?;
    if !output.status.success() {
        anyhow::bail!("error received executing `git`: {:?}", output.status);
    }
    let git_token = String::from_utf8(output.stdout)?.trim().to_string();
    Ok(git_token)
}

#[derive(Clone)]
pub struct GithubClient {
    token: String,
    client: Client,
    api_url: String,
    graphql_url: String,
    raw_url: String,
}

impl GithubClient {
    pub fn new(token: String, api_url: String, graphql_url: String, raw_url: String) -> Self {
        GithubClient {
            client: Client::new(),
            token,
            api_url,
            graphql_url,
            raw_url,
        }
    }

    pub fn new_from_env() -> Self {
        Self::new(
            default_token_from_env(),
            std::env::var("GITHUB_API_URL")
                .unwrap_or_else(|_| "https://api.github.com".to_string()),
            std::env::var("GITHUB_GRAPHQL_API_URL")
                .unwrap_or_else(|_| "https://api.github.com/graphql".to_string()),
            std::env::var("GITHUB_RAW_URL")
                .unwrap_or_else(|_| "https://raw.githubusercontent.com".to_string()),
        )
    }

    pub fn raw(&self) -> &Client {
        &self.client
    }

    pub async fn raw_file(
        &self,
        repo: &str,
        branch: &str,
        path: &str,
    ) -> anyhow::Result<Option<Bytes>> {
        let url = format!("{}/{repo}/{branch}/{path}", self.raw_url);
        let req = self.get(&url);
        let req_dbg = format!("{:?}", req);
        let req = req
            .build()
            .with_context(|| format!("failed to build request {:?}", req_dbg))?;
        let resp = self.client.execute(req).await.context(req_dbg.clone())?;
        let status = resp.status();
        let body = resp
            .bytes()
            .await
            .with_context(|| format!("failed to read response body {req_dbg}"))?;
        match status {
            StatusCode::OK => Ok(Some(body)),
            StatusCode::NOT_FOUND => Ok(None),
            status => anyhow::bail!("failed to GET {}: {}", url, status),
        }
    }

    /// Get the raw gist content from the URL of the HTML version of the gist:
    ///
    /// `html_url` looks like `https://gist.github.com/rust-play/7e80ca3b1ec7abe08f60c41aff91f060`.
    ///
    /// `filename` is the name of the file you want the content of.
    pub async fn raw_gist_from_url(
        &self,
        html_url: &str,
        filename: &str,
    ) -> anyhow::Result<String> {
        let url = html_url.replace("github.com", "githubusercontent.com") + "/raw/" + filename;
        let response = self.raw().get(&url).send().await?;
        response.text().await.context("raw gist from url")
    }

    pub fn get(&self, url: &str) -> RequestBuilder {
        log::trace!("get {:?}", url);
        self.client.get(url).configure(self)
    }

    fn patch(&self, url: &str) -> RequestBuilder {
        log::trace!("patch {:?}", url);
        self.client.patch(url).configure(self)
    }

    fn delete(&self, url: &str) -> RequestBuilder {
        log::trace!("delete {:?}", url);
        self.client.delete(url).configure(self)
    }

    fn post(&self, url: &str) -> RequestBuilder {
        log::trace!("post {:?}", url);
        self.client.post(url).configure(self)
    }

    #[allow(unused)]
    fn put(&self, url: &str) -> RequestBuilder {
        log::trace!("put {:?}", url);
        self.client.put(url).configure(self)
    }

    pub async fn rust_commit(&self, sha: &str) -> Option<GithubCommit> {
        let req = self.get(&format!(
            "{}/repos/rust-lang/rust/commits/{sha}",
            self.api_url
        ));
        match self.json(req).await {
            Ok(r) => Some(r),
            Err(e) => {
                log::error!("Failed to query commit {:?}: {:?}", sha, e);
                None
            }
        }
    }

    /// This does not retrieve all of them, only the last several.
    pub async fn bors_commits(&self) -> Vec<GithubCommit> {
        let req = self.get(&format!(
            "{}/repos/rust-lang/rust/commits?author=bors",
            self.api_url
        ));
        match self.json(req).await {
            Ok(r) => r,
            Err(e) => {
                log::error!("Failed to query commit list: {:?}", e);
                Vec::new()
            }
        }
    }

    /// Issues an ad-hoc GraphQL query.
    pub async fn graphql_query<T: serde::de::DeserializeOwned>(
        &self,
        query: &str,
        vars: serde_json::Value,
    ) -> anyhow::Result<T> {
        self.json(self.post(&self.graphql_url).json(&serde_json::json!({
            "query": query,
            "variables": vars,
        })))
        .await
    }

    /// Returns the object ID of the given user.
    ///
    /// Returns `None` if the user doesn't exist.
    pub async fn user_object_id(&self, user: &str) -> anyhow::Result<Option<String>> {
        let user_info: serde_json::Value = self
            .graphql_query(
                "query($user:String!) {
                    user(login:$user) {
                        id
                    }
                }",
                serde_json::json!({
                    "user": user,
                }),
            )
            .await?;
        if let Some(id) = user_info["data"]["user"]["id"].as_str() {
            return Ok(Some(id.to_string()));
        }
        if let Some(errors) = user_info["errors"].as_array() {
            if errors
                .iter()
                .any(|err| err["type"].as_str().unwrap_or_default() == "NOT_FOUND")
            {
                return Ok(None);
            }
            let messages: Vec<_> = errors
                .iter()
                .map(|err| err["message"].as_str().unwrap_or_default())
                .collect();
            anyhow::bail!("failed to query user: {}", messages.join("\n"));
        }
        anyhow::bail!("query for user {user} failed, no error message? {user_info:?}");
    }

    /// Returns whether or not the given GitHub login has made any commits to
    /// the given repo.
    pub async fn is_new_contributor(&self, repo: &Repository, author: &str) -> bool {
        let user_id = match self.user_object_id(author).await {
            Ok(None) => return true,
            Ok(Some(id)) => id,
            Err(e) => {
                log::warn!("failed to query user: {e:?}");
                return true;
            }
        };
        // Note: This only returns results for the default branch. That should
        // be fine in most cases since I think it is rare for new users to
        // make their first commit to a different branch.
        //
        // Note: This is using GraphQL because the
        // `/repos/ORG/REPO/commits?author=AUTHOR` API was having problems not
        // finding users (https://github.com/rust-lang/triagebot/issues/1689).
        // The other possibility is the `/search/commits?q=repo:{}+author:{}`
        // API, but that endpoint has a very limited rate limit, and doesn't
        // work on forks. This GraphQL query seems to work fairly reliably,
        // and seems to cost only 1 point.
        match self
            .graphql_query::<serde_json::Value>(
                "query($repository_owner:String!, $repository_name:String!, $user_id:ID!) {
                        repository(owner: $repository_owner, name: $repository_name) {
                            defaultBranchRef {
                                target {
                                    ... on Commit {
                                        history(author: {id: $user_id}) {
                                            totalCount
                                        }
                                    }
                                }
                            }
                        }
                    }",
                serde_json::json!({
                        "repository_owner": repo.owner(),
                        "repository_name": repo.name(),
                        "user_id": user_id
                }),
            )
            .await
        {
            Ok(c) => {
                if let Some(c) = c["data"]["repository"]["defaultBranchRef"]["target"]["history"]
                    ["totalCount"]
                    .as_i64()
                {
                    return c == 0;
                }
                log::warn!("new user query failed: {c:?}");
                false
            }
            Err(e) => {
                log::warn!(
                    "failed to search for user commits in {} for author {author}: {e:?}",
                    repo.full_name
                );
                // Using `false` since if there is some underlying problem, we
                // don't need to spam everyone with the "new user" welcome
                // message.
                false
            }
        }
    }

    /// Returns information about a repository.
    ///
    /// The `full_name` should be something like `rust-lang/rust`.
    pub async fn repository(&self, full_name: &str) -> anyhow::Result<Repository> {
        let req = self.get(&format!("{}/repos/{full_name}", self.api_url));
        self.json(req)
            .await
            .with_context(|| format!("{} failed to get repo", full_name))
    }

    /// Get or create a [`Milestone`].
    ///
    /// This will not change the state if it already exists.
    async fn get_or_create_milestone(
        &self,
        full_repo_name: &str,
        title: &str,
        state: &str,
    ) -> anyhow::Result<Milestone> {
        let url = format!("{}/repos/{full_repo_name}/milestones", self.api_url);
        let resp = self
            .send_req(self.post(&url).json(&serde_json::json!({
                "title": title,
                "state": state,
            })))
            .await;
        match resp {
            Ok((body, _dbg)) => {
                let milestone = serde_json::from_slice(&body)?;
                log::trace!("Created milestone: {milestone:?}");
                return Ok(milestone);
            }
            Err(e) => {
                if e.downcast_ref::<reqwest::Error>().map_or(false, |e| {
                    matches!(e.status(), Some(StatusCode::UNPROCESSABLE_ENTITY))
                }) {
                    // fall-through, it already exists
                } else {
                    return Err(e.context(format!(
                        "failed to create milestone {url} with title {title}"
                    )));
                }
            }
        }
        // In the case where it already exists, we need to search for its number.
        let mut page = 1;
        loop {
            let url = format!(
                "{}/repos/{full_repo_name}/milestones?page={page}&state=all",
                self.api_url
            );
            let milestones: Vec<Milestone> = self
                .json(self.get(&url))
                .await
                .with_context(|| format!("failed to get milestones {url} searching for {title}"))?;
            if milestones.is_empty() {
                anyhow::bail!("expected to find milestone with title {title}");
            }
            if let Some(milestone) = milestones.into_iter().find(|m| m.title == title) {
                return Ok(milestone);
            }
            page += 1;
        }
    }

    /// Set the milestone of an issue or PR.
    async fn set_milestone(
        &self,
        full_repo_name: &str,
        milestone: &Milestone,
        issue_num: u64,
    ) -> anyhow::Result<()> {
        let url = format!("{}/repos/{full_repo_name}/issues/{issue_num}", self.api_url);
        self.send_req(self.patch(&url).json(&serde_json::json!({
            "milestone": milestone.number
        })))
        .await
        .with_context(|| format!("failed to set milestone for {url} to milestone {milestone:?}"))?;
        Ok(())
    }
}

#[derive(Debug, serde::Deserialize)]
pub struct GithubCommit {
    pub sha: String,
    pub commit: GithubCommitCommitField,
    pub parents: Vec<Parent>,
}

#[derive(Debug, serde::Deserialize)]
pub struct GithubCommitCommitField {
    pub author: GitUser,
    pub message: String,
    pub tree: GitCommitTree,
}

#[derive(Debug, serde::Deserialize)]
pub struct GitCommit {
    pub sha: String,
    pub author: GitUser,
    pub message: String,
    pub tree: GitCommitTree,
}

#[derive(Debug, serde::Deserialize)]
pub struct GitCommitTree {
    pub sha: String,
}

#[derive(Debug, serde::Deserialize)]
pub struct GitTreeObject {
    pub sha: String,
}

#[derive(Debug, serde::Serialize, serde::Deserialize)]
pub struct GitTreeEntry {
    pub path: String,
    pub mode: String,
    #[serde(rename = "type")]
    pub object_type: String,
    pub sha: String,
}

pub struct RecentCommit {
    pub title: String,
    pub pr_num: Option<i32>,
    pub oid: String,
    pub committed_date: DateTime<Utc>,
}

#[derive(Debug, serde::Deserialize)]
pub struct GitUser {
    pub date: DateTime<FixedOffset>,
}

#[derive(Debug, serde::Deserialize)]
pub struct Parent {
    pub sha: String,
}

#[async_trait]
pub trait IssuesQuery {
    async fn query<'a>(
        &'a self,
        repo: &'a Repository,
        include_fcp_details: bool,
        include_mcp_details: bool,
        client: &'a GithubClient,
    ) -> anyhow::Result<Vec<crate::actions::IssueDecorator>>;
}

pub struct LeastRecentlyReviewedPullRequests;
#[async_trait]
impl IssuesQuery for LeastRecentlyReviewedPullRequests {
    async fn query<'a>(
        &'a self,
        repo: &'a Repository,
        _include_fcp_details: bool,
        _include_mcp_details: bool,
        client: &'a GithubClient,
    ) -> anyhow::Result<Vec<crate::actions::IssueDecorator>> {
        use cynic::QueryBuilder;
        use github_graphql::queries;

        let repository_owner = repo.owner();
        let repository_name = repo.name();

        let mut prs: Vec<queries::PullRequest> = vec![];

        let mut args = queries::LeastRecentlyReviewedPullRequestsArguments {
            repository_owner,
            repository_name,
            after: None,
        };
        loop {
            let query = queries::LeastRecentlyReviewedPullRequests::build(args.clone());
            let req = client.post(&client.graphql_url);
            let req = req.json(&query);

            let data: cynic::GraphQlResponse<queries::LeastRecentlyReviewedPullRequests> =
                client.json(req).await?;
            if let Some(errors) = data.errors {
                anyhow::bail!("There were graphql errors. {:?}", errors);
            }
            let repository = data
                .data
                .ok_or_else(|| anyhow::anyhow!("No data returned."))?
                .repository
                .ok_or_else(|| anyhow::anyhow!("No repository."))?;
            prs.extend(repository.pull_requests.nodes);
            let page_info = repository.pull_requests.page_info;
            if !page_info.has_next_page || page_info.end_cursor.is_none() {
                break;
            }
            args.after = page_info.end_cursor;
        }

        let mut prs: Vec<_> = prs
            .into_iter()
            .filter_map(|pr| {
                if pr.is_draft {
                    return None;
                }
                let labels = pr
                    .labels
                    .map(|l| l.nodes)
                    .unwrap_or_default()
                    .into_iter()
                    .map(|node| node.name)
                    .collect::<Vec<_>>();
                if !labels.iter().any(|label| label == "T-compiler") {
                    return None;
                }
                let labels = labels.join(", ");

                let assignees: Vec<_> = pr
                    .assignees
                    .nodes
                    .into_iter()
                    .map(|user| user.login)
                    .collect();

                let mut reviews = pr
                    .latest_reviews
                    .map(|connection| connection.nodes)
                    .unwrap_or_default()
                    .into_iter()
                    .filter_map(|node| {
                        let created_at = node.created_at;
                        node.author.map(|author| (author, created_at))
                    })
                    .map(|(author, created_at)| (author.login, created_at))
                    .collect::<Vec<_>>();

                reviews.sort_by_key(|r| r.1);

                let mut comments = pr
                    .comments
                    .nodes
                    .into_iter()
                    .filter_map(|node| {
                        let created_at = node.created_at;
                        node.author.map(|author| (author, created_at))
                    })
                    .map(|(author, created_at)| (author.login, created_at))
                    .filter(|comment| assignees.contains(&comment.0))
                    .collect::<Vec<_>>();

                comments.sort_by_key(|c| c.1);

                let updated_at = std::cmp::max(
                    reviews.last().map(|t| t.1).unwrap_or(pr.created_at),
                    comments.last().map(|t| t.1).unwrap_or(pr.created_at),
                );
                let assignees = assignees.join(", ");

                Some((
                    updated_at,
                    pr.number as u64,
                    pr.title,
                    pr.url.0,
                    repository_name,
                    labels,
                    assignees,
                ))
            })
            .collect();
        prs.sort_by_key(|pr| pr.0);

        let prs: Vec<_> = prs
            .into_iter()
            .take(50)
            .map(
                |(updated_at, number, title, html_url, repo_name, labels, assignees)| {
                    let updated_at_hts = crate::actions::to_human(updated_at);

                    crate::actions::IssueDecorator {
                        number,
                        title,
                        html_url,
                        repo_name: repo_name.to_string(),
                        labels,
                        assignees,
                        updated_at_hts,
                        fcp_details: None,
                        mcp_details: None,
                    }
                },
            )
            .collect();

        Ok(prs)
    }
}

async fn project_items_by_status(
    client: &GithubClient,
    status_filter: impl Fn(Option<&str>) -> bool,
) -> anyhow::Result<Vec<github_graphql::project_items::ProjectV2Item>> {
    use cynic::QueryBuilder;
    use github_graphql::project_items;

    const DESIGN_MEETING_PROJECT: i32 = 31;
    let mut args = project_items::Arguments {
        project_number: DESIGN_MEETING_PROJECT,
        after: None,
    };

    let mut all_items = vec![];
    loop {
        let query = project_items::Query::build(args.clone());
        let req = client.post(&client.graphql_url);
        let req = req.json(&query);

        let data: cynic::GraphQlResponse<project_items::Query> = client.json(req).await?;
        if let Some(errors) = data.errors {
            anyhow::bail!("There were graphql errors. {:?}", errors);
        }
        let items = data
            .data
            .ok_or_else(|| anyhow!("No data returned."))?
            .organization
            .ok_or_else(|| anyhow!("Organization not found."))?
            .project_v2
            .ok_or_else(|| anyhow!("Project not found."))?
            .items;
        let filtered = items
            .nodes
            .ok_or_else(|| anyhow!("Malformed response."))?
            .into_iter()
            .flatten()
            .filter(|item| status_filter(item.status()));
        all_items.extend(filtered);

        let page_info = items.page_info;
        if !page_info.has_next_page || page_info.end_cursor.is_none() {
            break;
        }
        args.after = page_info.end_cursor;
    }

    all_items.sort_by_key(|item| item.date());
    Ok(all_items)
}

/// Retrieve all pull requests in status OPEN that are not drafts
pub async fn retrieve_pull_requests(
    repo: &Repository,
    client: &GithubClient,
) -> anyhow::Result<Vec<(User, i32)>> {
    use cynic::QueryBuilder;
    use github_graphql::pull_requests_open::{PullRequestsOpen, PullRequestsOpenVariables};

    let repo_owner = repo.owner();
    let repo_name = repo.name();

    let mut prs = vec![];

    let mut vars = PullRequestsOpenVariables {
        repo_owner,
        repo_name,
        after: None,
    };
    loop {
        let query = PullRequestsOpen::build(vars.clone());
        let req = client.post(&client.graphql_url);
        let req = req.json(&query);

        let data: cynic::GraphQlResponse<PullRequestsOpen> = client.json(req).await?;
        if let Some(errors) = data.errors {
            anyhow::bail!("There were graphql errors. {:?}", errors);
        }
        let repository = data
            .data
            .ok_or_else(|| anyhow::anyhow!("No data returned."))?
            .repository
            .ok_or_else(|| anyhow::anyhow!("No repository."))?;
        prs.extend(repository.pull_requests.nodes);

        let page_info = repository.pull_requests.page_info;
        if !page_info.has_next_page || page_info.end_cursor.is_none() {
            break;
        }
        vars.after = page_info.end_cursor;
    }

    let mut prs_processed: Vec<_> = vec![];
    let _: Vec<_> = prs
        .into_iter()
        .filter_map(|pr| {
            if pr.is_draft {
                return None;
            }

            // exclude rollup PRs
            let labels = pr
                .labels
                .map(|l| l.nodes)
                .unwrap_or_default()
                .into_iter()
                .map(|node| node.name)
                .collect::<Vec<_>>();
            if labels.iter().any(|label| label == "rollup") {
                return None;
            }

            let _: Vec<_> = pr
                .assignees
                .nodes
                .iter()
                .map(|user| {
                    let user_id = user.database_id.expect("checked") as u64;
                    prs_processed.push((
                        User {
                            login: user.login.clone(),
                            id: Some(user_id),
                        },
                        pr.number,
                    ));
                })
                .collect();
            Some(true)
        })
        .collect();
    prs_processed.sort_by(|a, b| a.0.id.cmp(&b.0.id));

    Ok(prs_processed)
}

pub enum DesignMeetingStatus {
    Proposed,
    Scheduled,
    Done,
    Empty,
}

impl DesignMeetingStatus {
    fn query_str(&self) -> Option<&str> {
        match self {
            DesignMeetingStatus::Proposed => Some("Needs triage"),
            DesignMeetingStatus::Scheduled => Some("Scheduled"),
            DesignMeetingStatus::Done => Some("Done"),
            DesignMeetingStatus::Empty => None,
        }
    }
}

pub struct DesignMeetings {
    pub with_status: DesignMeetingStatus,
}

#[async_trait]
impl IssuesQuery for DesignMeetings {
    async fn query<'a>(
        &'a self,
        _repo: &'a Repository,
        _include_fcp_details: bool,
        _include_mcp_details: bool,
        client: &'a GithubClient,
    ) -> anyhow::Result<Vec<crate::actions::IssueDecorator>> {
        use github_graphql::project_items::ProjectV2ItemContent;

        let items =
            project_items_by_status(client, |status| status == self.with_status.query_str())
                .await?;
        Ok(items
            .into_iter()
            .flat_map(|item| match item.content {
                Some(ProjectV2ItemContent::Issue(issue)) => Some(crate::actions::IssueDecorator {
                    assignees: String::new(),
                    number: issue.number.try_into().unwrap(),
                    fcp_details: None,
                    mcp_details: None,
                    html_url: issue.url.0,
                    title: issue.title,
                    repo_name: String::new(),
                    labels: String::new(),
                    updated_at_hts: String::new(),
                }),
                _ => None,
            })
            .collect())
    }
}

#[derive(Debug, serde::Deserialize)]
pub struct GitReference {
    #[serde(rename = "ref")]
    pub refname: String,
    pub object: GitObject,
}

#[derive(Debug, serde::Deserialize)]
pub struct GitObject {
    #[serde(rename = "type")]
    pub object_type: String,
    pub sha: String,
    pub url: String,
}

#[derive(Debug, serde::Deserialize)]
pub struct Submodule {
    pub name: String,
    pub path: String,
    pub sha: String,
    pub submodule_git_url: String,
}

impl Submodule {
    /// Returns the `Repository` this submodule points to.
    ///
    /// This assumes that the submodule is on GitHub.
    pub async fn repository(&self, client: &GithubClient) -> anyhow::Result<Repository> {
        let fullname = self
            .submodule_git_url
            .strip_prefix("https://github.com/")
            .ok_or_else(|| {
                anyhow::anyhow!(
                    "only github submodules supported, got {}",
                    self.submodule_git_url
                )
            })?
            .strip_suffix(".git")
            .ok_or_else(|| {
                anyhow::anyhow!("expected .git suffix, got {}", self.submodule_git_url)
            })?;
        client.repository(fullname).await
    }
}

#[cfg(test)]
mod tests {
    use super::*;

    #[test]
    fn display_labels() {
        let x = UnknownLabels {
            labels: vec!["A-bootstrap".into(), "xxx".into()],
        };
        assert_eq!(x.to_string(), "Unknown labels: A-bootstrap, xxx");
    }

    #[test]
    fn extract_one_file() {
        let input = r##"\
diff --git a/triagebot.toml b/triagebot.toml
index fb9cee43b2d..b484c25ea51 100644
--- a/triagebot.toml
+++ b/triagebot.toml
@@ -114,6 +114,15 @@ trigger_files = [
        "src/tools/rustdoc-themes",
    ]
+[autolabel."T-compiler"]
+trigger_files = [
+    # Source code
+    "compiler",
+
+    # Tests
+    "src/test/ui",
+]
+
    [notify-zulip."I-prioritize"]
    zulip_stream = 245100 # #t-compiler/wg-prioritization/alerts
    topic = "#{number} {title}"
         "##;
        let files: Vec<_> = parse_diff(input).into_iter().map(|d| d.path).collect();
        assert_eq!(files, vec!["triagebot.toml".to_string()]);
    }

    #[test]
    fn extract_several_files() {
        let input = r##"\
diff --git a/library/stdarch b/library/stdarch
index b70ae88ef2a..cfba59fccd9 160000
--- a/library/stdarch
+++ b/library/stdarch
@@ -1 +1 @@
-Subproject commit b70ae88ef2a6c83acad0a1e83d5bd78f9655fd05
+Subproject commit cfba59fccd90b3b52a614120834320f764ab08d1
diff --git a/src/librustdoc/clean/types.rs b/src/librustdoc/clean/types.rs
index 1fe4aa9023e..f0330f1e424 100644
--- a/src/librustdoc/clean/types.rs
+++ b/src/librustdoc/clean/types.rs
@@ -2322,3 +2322,4 @@ impl SubstParam {
        if let Self::Lifetime(lt) = self { Some(lt) } else { None }
    }
}
+
diff --git a/src/librustdoc/core.rs b/src/librustdoc/core.rs
index c58310947d2..3b0854d4a9b 100644
--- a/src/librustdoc/core.rs
+++ b/src/librustdoc/core.rs
@@ -591,3 +591,4 @@ fn from(idx: u32) -> Self {
        ImplTraitParam::ParamIndex(idx)
    }
}
+
"##;
        let files: Vec<_> = parse_diff(input).into_iter().map(|d| d.path).collect();
        assert_eq!(
            files,
            vec![
                "library/stdarch".to_string(),
                "src/librustdoc/clean/types.rs".to_string(),
                "src/librustdoc/core.rs".to_string(),
            ]
        )
    }
}<|MERGE_RESOLUTION|>--- conflicted
+++ resolved
@@ -421,11 +421,7 @@
 }
 
 impl IssueRepository {
-<<<<<<< HEAD
-    pub fn url(&self) -> String {
-=======
     fn url(&self, client: &GithubClient) -> String {
->>>>>>> e9fe690d
         format!(
             "{}/repos/{}/{}",
             client.api_url, self.organization, self.repository
